//
//  ZPGameScene.swift
//  Zombocalypse
//
//  
//

import SpriteKit
import GameplayKit
import CoreGraphics

extension CGPoint {
    func distance(to otherPoint: CGPoint) -> CGFloat {
        let dx = otherPoint.x - self.x
        let dy = otherPoint.y - self.y
        return sqrt(dx * dx + dy * dy)
    }
}
extension CGVector {
    var normalized: CGVector {
        let length = sqrt(dx * dx + dy * dy)
        return length > 0 ? CGVector(dx: dx / length, dy: dy / length) : .zero
    }
}

struct Wave {
    let waveNumber: Int
    let totalEnemies: Int
    let regularEnemies: Int
    let chargerEnemies: Int
    let exploderEnemies: Int
    let isHorde: Bool
    let isBoss: Bool
    let spawnInterval: TimeInterval
    let requiresFullClearance: Bool
    
    // Track spawned enemies
    var spawnedRegular: Int = 0
    var spawnedCharger: Int = 0
    var spawnedExploder: Int = 0
    
    // Determine if all enemies have been spawned
    var allEnemiesSpawned: Bool {
        return (spawnedRegular >= regularEnemies) &&
               (spawnedCharger >= chargerEnemies) &&
               (spawnedExploder >= exploderEnemies)
    }
    
    // Initialize without default values for spawned counts
    init(waveNumber: Int, totalEnemies: Int, regularEnemies: Int, chargerEnemies: Int, exploderEnemies: Int, isHorde: Bool, isBoss: Bool, spawnInterval: TimeInterval, requiresFullClearance: Bool) {
        self.waveNumber = waveNumber
        self.totalEnemies = totalEnemies
        self.regularEnemies = regularEnemies
        self.chargerEnemies = chargerEnemies
        self.exploderEnemies = exploderEnemies
        self.isHorde = isHorde
        self.isBoss = isBoss
        self.spawnInterval = spawnInterval
        self.requiresFullClearance = requiresFullClearance
    }
}


class ZPGameScene: SKScene, PlayerStateDelegate {
    
    unowned let context: ZPGameContext
    var gameInfo: ZPGameInfo { return context.gameInfo }
    var layoutInfo: ZPLayoutInfo { return context.layoutInfo }

    var playerState = PlayerState()
    var skillManager: SkillManager!
    var enemyManager: EnemyManager!
    var mapManager: MapManager!
    var upgradeShopManager: UpgradeShopManager!
    var overlayManager: OverlayManager!
    private var upgradeOverlay: UpgradeShopOverlayNode?
    
    var joystick: ZPJoystick!
    var shootJoystick: ZPJoystick!
    private var activeTouches: [UITouch: ZPJoystick] = [:]
    
    var player: SKSpriteNode!
    var crossbowNode: SKSpriteNode!
    var bladesContainer: SKNode?
    var barrierContainer: SKNode?
    var shieldContainer: SKNode?
    var spectralShield: SKShapeNode?
    var upgradeStatsLabel: SKLabelNode!
    var playerHealthBar: HealthBarNode!
    var playerLivesLabel: SKLabelNode!
    var playerLives: Double = 3.0 {
        didSet {
            playerLivesLabel.text = "Lives: \(playerLives)"
            playerHealthBar.setHealth(playerLives)
        }
    }
    var playerShootingProgressBar: HealthBarNode!
    var shootingProgress: CGFloat = 1.0 {
        didSet {
            playerShootingProgressBar.setProgress(shootingProgress)
        }
    }
    private var isPlayerFlashing: Bool = false
    
    var damagingEnemies: Set<ZPZombie> = []
    private var wizardBoss: ZPWizard?
    var activeBeamContacts: Set<SKPhysicsBody> = []
    var beamDamageTimer: Timer?
    var arenaBounds: CGRect?
    
    var gameOver: Bool = false
    var isGamePaused: Bool = false
    
    private var lastShootTime: TimeInterval = 0
    var currentGameTime: TimeInterval = 0
    var lastDamageTime: TimeInterval = 0.0
    var lastGrenadeTime: TimeInterval = 0
    private var lastUpdateTime: TimeInterval = 0

        
    var waveCycle: [Wave] = []
    var waveProgressionWorkItem: DispatchWorkItem?
    
    private var waveTransitionTimer: PausableTimer?
    private var remainingGracePeriod: TimeInterval = 0.0
    private var isGracePeriodActive: Bool = false
    var progressLabel: SKLabelNode!
    var miniWaveInterval: TimeInterval = 3.0
    var isTransitioningWave: Bool = false
<<<<<<< HEAD
=======
    var hordeSpawnInterval: TimeInterval = 1.0
    var normalSpawnInterval: TimeInterval = 3.0
    
    var maxRegularZombies: Int = 3
    var maxChargerZombies: Int = 0
    var maxExploderZombies: Int = 0
>>>>>>> 44450552
    var isBossStage: Bool = false
    
    private var displayedEnemyMessages: Set<Int> = []
    private let newEnemyMessages: [Int: String] = [
        4: "New Enemy: Charger!",
        5: "New Enemy: Exploder!",
        7: "New Boss: Wizard!",
    ]
    private let newEnemyBannerMapping: [Int: String] = [
        4: "sk_charger_banner",
        5: "sk_exploder_banner"
    ]
    private let waveMessageLabel = SKLabelNode(fontNamed: "Arial")
        
    var scoreNode: SKSpriteNode!
    var scoreLabel: SKLabelNode!
    var waveNode: SKSpriteNode!
    var waveLabel: SKLabelNode!
    var topOverlayNode: SKShapeNode!
    var score: Int = 0 {
        didSet {
            scoreLabel.text = "\(score)"
        }
    }
    private var waveCounter: Int = 0 {
        didSet {
            waveLabel.text = "\(waveCounter)"
        }
    }
    
    var xpBarNode: XPBarNode!
    var xpNodes: [XPNode] = []
    var xpNodesToRemove: [XPNode] = []
    var xpSpawnTimer: Timer?
    let xpSpawnInterval: TimeInterval = 1.0
    
    // -----

    init(context: ZPGameContext, size: CGSize) {
        self.context = context
        super.init(size: size)
        self.scaleMode = .resizeFill
    }

    required init?(coder aDecoder: NSCoder) {
        fatalError("init(coder:) has not been implemented")
    }
    
    override func didMove(to view: SKView) {
        
        playerState.delegate = self
        skillManager = SkillManager(player: playerState)
        upgradeShopManager = UpgradeShopManager(scene: self, skillManager: skillManager)
        overlayManager = OverlayManager(scene: self)
        enemyManager = EnemyManager(scene: self)
        mapManager = MapManager(sectionWidth: layoutInfo.mapSectionSize.width, sectionHeight: layoutInfo.mapSectionSize.height, numSections: layoutInfo.numberOfMapSections, scene: self)
        mapManager.setupBackground(in: self, withTexture: "sk_map")
        
        self.physicsWorld.contactDelegate = self
                
        self.anchorPoint = CGPoint(x: 0.5, y: 0.5)
        self.view?.isMultipleTouchEnabled = true
        let cameraNode = SKCameraNode()
        self.camera = cameraNode
        addChild(cameraNode)
        
        //Initialize HealthBar for player
        let healthBarSize = layoutInfo.healthBarSize
        playerHealthBar = HealthBarNode(
            size: healthBarSize,
            maxHealth: playerState.baseMaxHealth,
            foregroundColor: UIColor(hex: "#00C300") ?? .green,
            backgroundColor: UIColor(hex: "#004500") ?? .black
        )
        playerHealthBar.position = CGPoint(x: 0, y: layoutInfo.healthBarOffset)
        playerHealthBar.zPosition = 5
        
        playerShootingProgressBar = HealthBarNode(
            size: layoutInfo.progressBarSize,
            maxHealth: 1.0,
            foregroundColor: UIColor(hex: "#01403D") ?? .darkGray, //This changes the color that is behind the shootprogressbar
            backgroundColor: .black,
            showProgressBar: true,
            progressColor: UIColor(hex: "#00DCD1") ?? .blue
        )
        playerShootingProgressBar.position = CGPoint(x: 0, y: -healthBarSize.height) // Positioned below the health bar
        playerHealthBar.addChild(playerShootingProgressBar)
        
        setUpGame()
        //Wave message label (center of screen every round)
        waveMessageLabel.fontSize = 40
        waveMessageLabel.fontColor = .red
        waveMessageLabel.position = CGPoint(x: size.width / 2, y: size.height - 180)
        waveMessageLabel.zPosition = 5
        waveMessageLabel.isHidden = true
//        cameraNode.addChild(waveMessageLabel)
        
        //Add camera-related HUD elements
//        cameraNode.addChild(playerLivesLabel)
        cameraNode.addChild(playerHealthBar)
        cameraNode.addChild(scoreNode)
        cameraNode.addChild(waveNode)
        cameraNode.addChild(topOverlayNode)
//        cameraNode.addChild(progressLabel)
        cameraNode.addChild(joystick)
        cameraNode.addChild(shootJoystick)
        
        beamDamageTimer = Timer.scheduledTimer(withTimeInterval: 0.25, repeats: true) { [weak self] _ in
            self?.applyBeamDamage()
        }
        
//        let spinningBladesSkill = skillManager.createRegularSkillInstance(for: .spinningBlades)
//        skillManager.acquireOrUpgradeRegularSkill(spinningBladesSkill!)
        
//        let protectiveBarrierSkill = skillManager.createRegularSkillInstance(for: .protectiveBarrier)
//        skillManager.acquireOrUpgradeRegularSkill(protectiveBarrierSkill!)
        
        let freezeSkill = skillManager.createRegularSkillInstance(for: .freeze)
        skillManager.acquireOrUpgradeRegularSkill(freezeSkill!)

//        skillManager.acquireSpecialSkill(.helpingHand)
//        skillManager.acquireSpecialSkill(.spectralShield)
//        skillManager.acquireSpecialSkill(.reinforcedArrow)
//        skillManager.acquireSpecialSkill(.mightyKnockback)
    }
    
    deinit {
        beamDamageTimer?.invalidate()
    }
    
    func setUpGame() {
        backgroundColor = .white
        gameOver = false
        playerState.resetToBaseStats()
        
        // Sets up player at fixed start position
        if player == nil {
            player = SKSpriteNode(imageNamed: "sk_player_right")
            let playerScale = layoutInfo.playerHeight / player.size.height
            player.setScale(playerScale)
            player.position = layoutInfo.playerStartingPosition
            player.color = .white // Default color
            player.colorBlendFactor = 0.0
            
            // MARK: Physics
            player.physicsBody = SKPhysicsBody(texture: player.texture!, size: player.size)
            player.physicsBody?.categoryBitMask = PhysicsCategory.player
            player.physicsBody?.contactTestBitMask = PhysicsCategory.enemy | PhysicsCategory.xp | PhysicsCategory.bossBeam | PhysicsCategory.border | PhysicsCategory.bossArenaBorder
            player.physicsBody?.collisionBitMask = PhysicsCategory.border | PhysicsCategory.bossArenaBorder
            player.physicsBody?.affectedByGravity = false
            player.physicsBody?.allowsRotation = false
            player.physicsBody?.isDynamic = true
            addChild(player)
            
            let crossbowNode = SKSpriteNode(imageNamed: "sk_crossbow")
            let crossBowScale = layoutInfo.crossBowHeight / crossbowNode.size.height
            crossbowNode.setScale(crossBowScale)
            crossbowNode.anchorPoint = CGPoint(x: 0.5, y: 0.0)
            crossbowNode.position = CGPoint(x: 0, y: player.size.height * -0.32)
            crossbowNode.zPosition = player.zPosition + 1
            crossbowNode.zRotation = .pi / -1.75
            player.addChild(crossbowNode)
            self.crossbowNode = crossbowNode
            
            //Initialize blades container
            bladesContainer = SKNode()
            bladesContainer?.position = CGPoint.zero
            bladesContainer?.zPosition = 1
            bladesContainer?.name = "bladesContainer"
            camera?.addChild(bladesContainer!)
            
            //Initialize barrier container
            barrierContainer = SKNode()
            barrierContainer?.position = CGPoint.zero
            barrierContainer?.zPosition = 2
            barrierContainer?.name = "barrierContainer"
            camera?.addChild(barrierContainer!)
            
            shieldContainer = SKNode()
            shieldContainer?.position = CGPoint.zero
            shieldContainer?.zPosition = 3
            shieldContainer?.name = "shieldContainer"
            camera?.addChild(shieldContainer!)
            
            //Player label above head
            let playerLabel = SKLabelNode(fontNamed: "Arial")
            playerLabel.text = "Player"
            playerLabel.fontSize = 20
            playerLabel.fontColor = .black
            playerLabel.position = CGPoint(x: 0, y: player.size.height / 2 + 30)
            playerLabel.name = "playerLabel"
//            player.addChild(playerLabel)
        }

        
//        TEST 'HARDSET' VALUES FOR BLADE
//        playerState.spinningBladesCount = 2
//        playerState.spinningBladesDamage = 3
//        playerState.spinningBladesSpeed = 1.0
//        skillManager.acquireOrUpgradeRegularSkill(
//            RegularSkill(definition: skillManager.allRegularDefinitions.first { $0.type == .spinningBlades }!)
//        )
//        playerState.barrierSize = 1000
////        playerState.barrierDamage = 1
//        playerState.barrierPulseFrequency = 2.0
//        skillManager.acquireOrUpgradeRegularSkill(
//            RegularSkill(definition: skillManager.allRegularDefinitions.first { $0.type == .protectiveBarrier }!))
        
        
        // Sets up lives label displaying playerLives
        if playerLivesLabel == nil {
            playerLivesLabel = SKLabelNode(fontNamed: "Arial")
            playerLivesLabel.fontSize = 20
            playerLivesLabel.fontColor = .black
            playerLivesLabel.position = CGPoint(x: -size.width / 2 + 80, y: size.height / 2 - 180)
            playerLivesLabel.zPosition = 5
        }
        playerLives = playerState.baseMaxHealth // Reset playerLives  
        
        setupTopOverlay()
        
        // Set up score label at the top
        if scoreLabel == nil {
            scoreNode = SKSpriteNode(imageNamed: "sk_score_node")
            let scoreNodeScale = layoutInfo.scoreNodeHeight / scoreNode.size.height
            scoreNode.setScale(scoreNodeScale)
            scoreNode.position = CGPoint(x: layoutInfo.scoreNodePosition.x + scoreNode.size.width / 2, y: layoutInfo.scoreNodePosition.y - scoreNode.size.height / 2)
            scoreNode.zPosition = 6 // Above the overlay
            
            // This label only shows the number
            scoreLabel = SKLabelNode(fontNamed: "InknutAntiqua-ExtraBold")
            scoreLabel.fontSize = scoreNode.size.height * 0.36363636364
            scoreLabel.fontColor = .black
            scoreLabel.position = CGPoint(x: 0, y: scoreNode.size.height * -0.35 - scoreLabel.frame.height)
            scoreLabel.zPosition = 7
            
            scoreNode.addChild(scoreLabel)
        }
        score = 0
        
        //Set up wave label at the top
        if waveLabel == nil {
            waveNode = SKSpriteNode(imageNamed: "sk_wave_node")
            let waveNodeScale = layoutInfo.waveNodeHeight / scoreNode.size.height
            scoreNode.setScale(waveNodeScale)
            waveNode.position = CGPoint(x: layoutInfo.waveNodePosition.x - waveNode.size.width / 2, y: layoutInfo.waveNodePosition.y - waveNode.size.height / 2)
            waveNode.zPosition = 6 // Above the overlay
            
            // This label only shows the wave number
            waveLabel = SKLabelNode(fontNamed: "InknutAntiqua-ExtraBold")
            waveLabel.fontSize = waveNode.size.height * 0.36363636364
            waveLabel.fontColor = .black
            waveLabel.position = CGPoint(x: 0, y: waveNode.size.height * -0.35 - waveLabel.frame.height)
            waveLabel.zPosition = 7
            
            waveNode.addChild(waveLabel)
        }
        //Set up progress label at the top
        if progressLabel == nil {
            progressLabel = SKLabelNode(fontNamed:"Arial")
            progressLabel.fontSize = 20
            progressLabel.fontColor = .black
            progressLabel.position = CGPoint(x: 0, y: size.height / 2 - 130)
            progressLabel.zPosition = 5
        }
        
        //Displaying upgrade stats label
        if upgradeStatsLabel == nil {
            upgradeStatsLabel = SKLabelNode(fontNamed: "Arial")
            upgradeStatsLabel.fontSize = 12
            upgradeStatsLabel.fontColor = .black
            upgradeStatsLabel.position = CGPoint(x: 0, y: player.size.height / 2 + 50)
//            player.addChild(upgradeStatsLabel)
        }
        updateUpgradeStatsLabel()
                
        // Clear any existing enemies
        wizardBoss?.isAlive = false
        childNode(withName: "wizard")?.removeFromParent()
        removeZombies()
        
        //Clear any existing boundaries/barriers from boss
        if let arenaOutline = self.childNode(withName: "arenaOutline") {
            arenaOutline.removeFromParent()
        }
        if let arenaBarrier = self.childNode(withName: "arenaBarrier") {
            arenaBarrier.removeFromParent()
        }

        //Wave function
        //maintainEnemyCount()
        initializeWaves()
        startNextWave()
        
        //Set up joystick
        if joystick == nil {
            joystick = ZPJoystick(baseRadius: layoutInfo.joystickBaseRadius, knobRadius: layoutInfo.joystickKnobRadius)
            joystick.position = layoutInfo.moveJoyStickPosition
            joystick.zPosition = 5
            //cameraNode?.addChild(joystick)
        }
        
        //Set up shooting joystick
        if shootJoystick == nil {
            shootJoystick = ZPJoystick(baseRadius: layoutInfo.joystickBaseRadius, knobRadius: layoutInfo.joystickKnobRadius)
            shootJoystick.position = layoutInfo.shootJoyStickPosition
            shootJoystick.zPosition = 5
            //cameraNode?.addChild(shootJoystick)
        }
        updateUpgradeStatsLabel()
        
        let xpBar = XPBarNode(width: layoutInfo.xpBarNodeWidth)
        xpBar.position = layoutInfo.xpBarNodePosition
        xpBar.zPosition = 6
        camera?.addChild(xpBar)
        self.xpBarNode = xpBar
        startXPSpawnTimer()
    }
    
    func setupTopOverlay() {
        guard let cameraNode = self.camera else { return }
        
        // Create a semi-opaque black rectangle covering the top 1/6 of the screen
        let overlayHeight = size.height / 5.5
        let overlayRect = CGRect(
            x: -size.width / 2,
            y: size.height/2 - overlayHeight,
            width: size.width,
            height: overlayHeight
        )
        
        topOverlayNode = SKShapeNode(rect: overlayRect)
        topOverlayNode.fillColor = .black
        topOverlayNode.alpha = 0.4
        topOverlayNode.strokeColor = .clear
        topOverlayNode.zPosition = 5
    }
    
    // MARK: - Player Flash Effect

    /// Triggers a flashing red effect to indicate the player has taken damage.
    public func flashPlayer() {
        // Prevent overlapping flash animations
        guard !isPlayerFlashing else { return }
        isPlayerFlashing = true
        
        // Define the flash color and duration
        let flashColor = SKColor.red
        let flashDuration: TimeInterval = 0.2
        
        // Create color change actions
        let colorizeToFlash = SKAction.colorize(with: flashColor, colorBlendFactor: 1.0, duration: 0.05)
        let colorizeBack = SKAction.colorize(with: .white, colorBlendFactor: 0.0, duration: 0.05)
        
        // Sequence of flashing
        let flashSequence = SKAction.sequence([colorizeToFlash, colorizeBack])
        
        // Repeat the flash sequence a few times for a more noticeable effect
        let repeatFlash = SKAction.repeat(flashSequence, count: 1)
        
        // Completion action to reset the flashing flag
        let completion = SKAction.run { [weak self] in
            self?.isPlayerFlashing = false
            self?.player.colorBlendFactor = 0.0
        }
        
        // Run the flash sequence followed by the completion
        player.run(SKAction.sequence([repeatFlash, completion]))
    }
    
    func pauseGame() {
        guard !isGamePaused else { return }
        isGamePaused = true
        
        enemyManager.pauseAll()
        waveTransitionTimer?.pause()
        stopXPSpawnTimer()
        
        player.physicsBody?.velocity = .zero
    }
    
    func unpauseGame() {
        guard isGamePaused else { return }
        isGamePaused = false
        
        enemyManager.resumeAll()
        waveTransitionTimer?.resume()
        startXPSpawnTimer()
        
        for xpNode in xpNodesToRemove {
            self.playerState.currentXP += xpNode.xpAmount
            self.upgradeShopManager.incrementXPCount()
            self.updateXPBar()
            xpNode.removeFromParent()
        }
        
        // If you have any labels or banners currently showing that should vanish soon after resume,
        // you can find them and run a fade-out.
        if let cameraNode = self.camera {
            if !waveMessageLabel.isHidden {
                waveMessageLabel.removeAllActions()
                let fadeOut = SKAction.sequence([
                    SKAction.wait(forDuration: 2.0),
                    SKAction.fadeOut(withDuration: 0.5),
                    SKAction.run { [weak self] in self?.waveMessageLabel.isHidden = true }
                ])
                waveMessageLabel.run(fadeOut)
            }

            for banner in cameraNode.children where banner.name == "banner" {
                banner.removeAllActions()
                let fadeOut = SKAction.sequence([
                    SKAction.wait(forDuration: 2.0),
                    SKAction.fadeOut(withDuration: 0.5),
                    SKAction.removeFromParent()
                ])
                banner.run(fadeOut)
            }
        }
    }
    
    func initializeWaves() {
        //Define waves 1 through 7
        waveCycle = [
<<<<<<< HEAD
            Wave(waveNumber: 1, totalEnemies: 1, regularEnemies: 1, chargerEnemies: 0, exploderEnemies: 0, isHorde: false, isBoss: true, spawnInterval: 3.0, requiresFullClearance: false),
            Wave(waveNumber: 2, totalEnemies: 1, regularEnemies: 1, chargerEnemies: 0, exploderEnemies: 0, isHorde: false, isBoss: false, spawnInterval: 2.8, requiresFullClearance: false),
            Wave(waveNumber: 3, totalEnemies: 1, regularEnemies: 1, chargerEnemies: 0, exploderEnemies: 0, isHorde: true, isBoss: false, spawnInterval: 1.0, requiresFullClearance: false),
            Wave(waveNumber: 4, totalEnemies: 1, regularEnemies: 1, chargerEnemies: 0, exploderEnemies: 0, isHorde: false, isBoss: false, spawnInterval: 2.3, requiresFullClearance: false),
            Wave(waveNumber: 5, totalEnemies: 1, regularEnemies: 1, chargerEnemies: 0, exploderEnemies: 0, isHorde: false, isBoss: false, spawnInterval: 2.1, requiresFullClearance: false),
            Wave(waveNumber: 6, totalEnemies: 1, regularEnemies: 1, chargerEnemies: 0, exploderEnemies: 0, isHorde: true, isBoss: false, spawnInterval: 1.0, requiresFullClearance: true),
=======
            Wave(waveNumber: 1, totalEnemies: 10, regularEnemies: 10, chargerEnemies: 0, exploderEnemies: 0, isHorde: false, isBoss: false, spawnInterval: normalSpawnInterval, requiresFullClearance: false),
            Wave(waveNumber: 2, totalEnemies: 15, regularEnemies: 15, chargerEnemies: 0, exploderEnemies: 0, isHorde: false, isBoss: false, spawnInterval: 2.8, requiresFullClearance: false),
            Wave(waveNumber: 3, totalEnemies: 25, regularEnemies: 25, chargerEnemies: 0, exploderEnemies: 0, isHorde: true, isBoss: false, spawnInterval: 1.0, requiresFullClearance: false),
            Wave(waveNumber: 4, totalEnemies: 20, regularEnemies: 15, chargerEnemies: 5, exploderEnemies: 0, isHorde: false, isBoss: false, spawnInterval: 2.3, requiresFullClearance: false),
            Wave(waveNumber: 5, totalEnemies: 20, regularEnemies: 15, chargerEnemies: 0, exploderEnemies: 5, isHorde: false, isBoss: false, spawnInterval: 2.1, requiresFullClearance: false),
            Wave(waveNumber: 6, totalEnemies: 35, regularEnemies: 20, chargerEnemies: 8, exploderEnemies: 7, isHorde: true, isBoss: false, spawnInterval: 1.0, requiresFullClearance: true),
>>>>>>> 44450552
            Wave(waveNumber: 7, totalEnemies: 1, regularEnemies: 0, chargerEnemies: 0, exploderEnemies: 0, isHorde: false, isBoss: true, spawnInterval: 0.0, requiresFullClearance: false)
        ]
    }
    
    func startNextWave() {
        guard gameInfo.currentWaveIndex < waveCycle.count else {
            //All waves in the cycle completed, restart cycle with increased difficulty
            restartCycleWithIncreasedDifficulty()
            return
        }
        
        waveCounter += 1
        normalSpawnInterval = max(0.1, normalSpawnInterval - 0.2)
        gracePeriod = max(1.0, gracePeriod - 1.0) // Decrease grace period, minimum 1 seconds
        zombieHealth += 2
        
        let wave = waveCycle[gameInfo.currentWaveIndex]
        gameInfo.incrementPendingEnemies(by: wave.totalEnemies)
        gameInfo.incrementEnemiesToSpawn(by: wave.totalEnemies)
        updateProgressLabel()
        
        isTransitioningWave = true
        
        //Display wave start message
        if wave.isBoss {
            // Use the boss warning image
            showBannerNode(imageName: "sk_boss_warning", duration: 3.0)
        } else if wave.isHorde {
            // Use the horde incoming image
            showBannerNode(imageName: "sk_horde_incoming", duration: 3.0)
        } else {
            // Normal wave start message can remain text-based or also be replaced.
            // If you want to keep text-based messages for normal waves:
//            waveMessageLabel.text = "Wave \(waveCounter) starting.."
//            waveMessageLabel.fontSize = 30
//            waveMessageLabel.position = CGPoint(x: 0, y: size.height * 0.3)
//            waveMessageLabel.zPosition = 5
//            waveMessageLabel.isHidden = false
//
//            // Hide it after a short delay
//            let hideAction = SKAction.sequence([
//                SKAction.wait(forDuration: 3.0),
//                SKAction.run { [weak self] in self?.waveMessageLabel.isHidden = true }
//            ])
//            self.run(hideAction)
        }

        // Check for new enemy messages and show corresponding banners
        if let enemyMessage = newEnemyMessages[wave.waveNumber], !displayedEnemyMessages.contains(wave.waveNumber) {
            // Instead of using text, we use banner nodes:
            // Determine if we have a charger or exploder message
            if enemyMessage.contains("Charger") {
                // Show charger banner
                showBannerNode(imageName: "sk_charger_banner", duration: 5.0)
            } else if enemyMessage.contains("Exploder") {
                // Show exploder banner
                showBannerNode(imageName: "sk_exploder_banner", duration: 5.0)
            }
            displayedEnemyMessages.insert(wave.waveNumber)
        }
        
//        print("-")
//        print("wave", wave)
        if wave.isBoss {
            clearAllEnemies() //Clear existing enemies only for boss waves
            startBossStage()
            
        } else {
            //Regular wave: do not clear existing enemies
            removeAction(forKey: "spawnNextEnemy")
            //FIGURE OUT THIS BELOW TO MAKE MESSAGES WORK
            waveMessageLabel.isHidden = true
            isTransitioningWave = false
            spawnNextEnemy()
        }
        
    }
    
    func showBannerNode(imageName: String, duration: TimeInterval = 4.0) {
        guard let cameraNode = self.camera else { return }
        let banner = SKSpriteNode(imageNamed: imageName)
        let bannerScale = layoutInfo.bannerWidth / banner.size.width
        banner.setScale(bannerScale)
        banner.position = layoutInfo.bannerPosition
        banner.zPosition = 5
        banner.alpha = 0.0
        banner.name = "banner"
        cameraNode.addChild(banner)
        
        let fadeIn = SKAction.fadeIn(withDuration: 0.5)
        
        let pulseIn = SKAction.scale(to: bannerScale * 1.03, duration: 1.0)
        let pulseOut = SKAction.scale(to: bannerScale, duration: 1.0)
        let pulseSequence = SKAction.sequence([pulseOut, pulseIn])
        let pulse = SKAction.repeat(pulseSequence, count: 2)
        
        let sequence = SKAction.sequence([
            fadeIn,
            pulse,
            SKAction.fadeOut(withDuration: 0.5),
            SKAction.removeFromParent()
        ])
        
        
        banner.run(sequence)
    }
    
    
    func spawnNextEnemy() {
        guard gameInfo.currentWaveIndex < waveCycle.count else { return }
        var wave = waveCycle[gameInfo.currentWaveIndex]
        
        // Check if all enemies have been spawned
        if wave.allEnemiesSpawned {
            handleWaveProgression()
            waveCycle[gameInfo.currentWaveIndex] = wave // Update the wave with new spawn counts
            return
        }
        
        // Decide which enemy to spawn next
        let spawnDecision = decideNextEnemyType(for: wave)
        
        switch spawnDecision {
        case .regular:
            spawnZombies(withHealth: gameInfo.zombieHealth)
            wave.spawnedRegular += 1
        case .charger:
            spawnChargerZombie()
            wave.spawnedCharger += 1
        case .exploder:
            spawnExploderZombie()
            wave.spawnedExploder += 1
        }
        
        // Update the wave in the cycle
        waveCycle[gameInfo.currentWaveIndex] = wave
        
        //Decrement enemiesToSpawn as an enemy has been spawned
        gameInfo.incrementEnemiesToSpawn(by: -1)
        
        // Schedule the next enemy spawn
        let currentWaveObject = waveCycle[gameInfo.currentWaveIndex]
        if currentWaveObject.spawnInterval > 0 {
            let spawnAction = SKAction.run { [weak self] in
                self?.spawnNextEnemy()
            }
            let waitAction = SKAction.wait(forDuration: currentWaveObject.spawnInterval)
            let sequence = SKAction.sequence([waitAction, spawnAction])
            run(sequence, withKey: "spawnNextEnemy")
        }
        updateProgressLabel()
    }
    
    enum EnemyType {
        case regular
        case charger
        case exploder
    }

    func decideNextEnemyType(for wave: Wave) -> EnemyType {
        var possibleTypes: [EnemyType] = []
        
        if wave.spawnedRegular < wave.regularEnemies {
            possibleTypes.append(.regular)
        }
        if wave.spawnedCharger < wave.chargerEnemies {
            possibleTypes.append(.charger)
        }
        if wave.spawnedExploder < wave.exploderEnemies {
            possibleTypes.append(.exploder)
        }
        
        // Randomly select one of the possible types
        return possibleTypes.randomElement() ?? .regular
        //return .regular
    }

    
    func spawnEnemyTypes(regular: Int, charger: Int, exploder: Int) {
        for _ in 0..<regular {
            spawnZombies(withHealth: gameInfo.zombieHealth)
        }
        for _ in 0..<charger {
            spawnChargerZombie()
        }
        for _ in 0..<exploder {
            spawnExploderZombie()
        }
    }
    
    func updateProgressLabel() {
        if isBossStage {
            progressLabel.text = "Defeat the boss!"
        }
        else if gameInfo.pendingEnemies > 0 {
            progressLabel.text = "Enemies left: \(gameInfo.pendingEnemies)"
        }
        else {
            progressLabel.text = "Waiting for next wave..."
        }
    }
    
    func showUpgradeShopOverlay(with choices: [RegularSkill]) {
        let overlaySize = CGSize(width: size.width, height: size.height)
        let upgradeOverlay = UpgradeShopOverlayNode(choices: choices, manager: upgradeShopManager, overlayManager: overlayManager, skillManager: skillManager, overlaySize: overlaySize, scaleFactor: layoutInfo.screenScaleFactor)
        overlayManager.enqueueOverlay(upgradeOverlay)
    }
    
    //MARK: - PlayerStateDelegate Methods
    
    //REGULAR SKILLS
    func playerStateDidAddSpinningBlades(_ state: PlayerState) {
        guard let bladesContainer = bladesContainer else { return }
        
        // Remove existing blades
        bladesContainer.removeAllChildren()
        
        // Define blade properties
        let bladeTexture = SKTexture(imageNamed: "sk_spinning_blades")
        let bladeSize = bladeTexture.size()
        let bladeColor = SKColor.green
        
        // Calculate the angle between each blade
        let bladeCount = state.spinningBladesCount
        guard bladeCount > 0 else { return }
        let angleIncrement = (2 * CGFloat.pi) / CGFloat(bladeCount)
        
        
        // Create and position each blade
        for i in 0..<bladeCount {
            let blade = SKSpriteNode(texture: bladeTexture)
            blade.size = bladeSize
            let bladeScale = layoutInfo.spinningBladesheight / blade.size.height
            blade.setScale(bladeScale)
            blade.name = "spinningBlade"
            
            blade.physicsBody = SKPhysicsBody(rectangleOf: bladeSize)
            blade.physicsBody?.categoryBitMask = PhysicsCategory.blade
            blade.physicsBody?.contactTestBitMask = PhysicsCategory.enemy | PhysicsCategory.boss | PhysicsCategory.exploder
            blade.physicsBody?.collisionBitMask = PhysicsCategory.none
            blade.physicsBody?.affectedByGravity = false
            blade.physicsBody?.allowsRotation = false
            blade.physicsBody?.isDynamic = false
            
            // Calculate the position of the blade around the container
            let angle = CGFloat(i) * angleIncrement
            let xPosition = layoutInfo.spinningBladeOrbitRadius * cos(angle)
            let yPosition = layoutInfo.spinningBladeOrbitRadius * sin(angle)
            blade.position = CGPoint(x: xPosition, y: yPosition)
            
            bladesContainer.addChild(blade)
        }
        
        // Remove any existing rotation action
        bladesContainer.removeAction(forKey: "rotate")
        
        // Define rotation speed
        let baseDuration: TimeInterval = 0.5
        let rotationDuration = baseDuration / (state.spinningBladesSpeed * layoutInfo.screenScaleFactor)
        
        // Create a rotation action
        let rotateAction = SKAction.rotate(byAngle: CGFloat.pi * 2, duration: rotationDuration)
        let repeatRotate = SKAction.repeatForever(rotateAction)
        
        // Run the rotation action on the container
        bladesContainer.run(repeatRotate, withKey: "rotate")
        
    }

    
    func playerStateDidUpgradeBarrier(_ state: PlayerState) {
        guard let barrierContainer = barrierContainer else { return }
        
        barrierContainer.removeAllChildren()
        
        let barrierRadius: CGFloat = layoutInfo.barrierBaseRadius * state.barrierScale
        let barrierColor = UIColor(hex: "#B5BFFF")?.withAlphaComponent(0.1) // Semi-transparent blue
        let strokeColor = UIColor(hex: "#2500C9")?.withAlphaComponent(0.1) // Semi-transparent blue
        
        let barrier = SKShapeNode(circleOfRadius: barrierRadius)
        barrier.name = "protectiveBarrier"
        
        barrier.physicsBody = SKPhysicsBody(circleOfRadius: barrierRadius)
        barrier.physicsBody?.categoryBitMask = PhysicsCategory.protectiveBarrier
        barrier.physicsBody?.contactTestBitMask = PhysicsCategory.enemy | PhysicsCategory.boss | PhysicsCategory.exploder
        barrier.physicsBody?.collisionBitMask = PhysicsCategory.none
        barrier.physicsBody?.affectedByGravity = false
        barrier.physicsBody?.allowsRotation = false
        barrier.physicsBody?.isDynamic = false
        
        barrier.fillColor = barrierColor ?? .blue.withAlphaComponent(0.1)
        barrier.strokeColor = strokeColor ?? .blue.withAlphaComponent(0.1)
        barrier.lineWidth = layoutInfo.barrierStrokeWidth
        barrier.zPosition = player.zPosition - 1 // CURRENTLY ABOVE BLADES. Can change.
        barrier.position = CGPoint.zero
        
        let boltNode = SKSpriteNode(imageNamed: "sk_protective_bolt")
        boltNode.position = CGPoint(x: 0, y: barrier.frame.height * -0.025)
        boltNode.zPosition = barrier.zPosition
        boltNode.alpha = 0.1
        let scale = (barrier.frame.height * 0.7) / boltNode.size.height
        boltNode.setScale(scale)
        barrier.addChild(boltNode)
        
        //Create pulsing action
        let pulseUp = SKAction.scale(to: 1.2, duration: 1.0 - state.barrierPulseFrequency) // CAN CHANGE
        let pulseDown = SKAction.scale(to: 1.0, duration: 1.0 - state.barrierPulseFrequency) // CAN CHANGE
        let pulseSequence = SKAction.sequence([pulseUp, pulseDown])
        let repeatPulse = SKAction.repeatForever(pulseSequence)
        barrier.run(repeatPulse)
        
        //Add barrier to the barrierContainer
        barrierContainer.addChild(barrier)
        
    }
        
    func playerStateDidUpgradeHealth(_ state: PlayerState, restorePercentage: Double) {
        //
    }
    
    func restoreHealth(_ restorePercentage: Double) {
        let restorationAmount = playerState.currentMaxHealth * restorePercentage
        playerLives = min(playerLives + restorationAmount, playerState.currentMaxHealth)
    }
    
    func playerStateDidUpgradeMagnet(_ state: PlayerState) {
        // Only need this if we add UI effects after activation
        print("Magnet Radius increased!")
    }
    
    func playerStateDidUpgradeFreeze(_ state: PlayerState) {
        // Only need this if we add UI effects after activation
        print("Freeze Grenade Activated!")
    }
    
    // SPECIAL SKILLS
    func playerStateDidActivateHelpingHand(_ state: PlayerState) { /// ACTIVATE
        //Start firing additional projectiles every 4 seconds
        let fireAction = SKAction.run { [weak self] in
            self?.fireHelpingHandProjectile()
        }
        let waitAction = SKAction.wait(forDuration: 2.0)
        let sequence = SKAction.sequence([fireAction, waitAction])
        let repeatForever = SKAction.repeatForever(sequence)
        run(repeatForever, withKey: "helpingHandFire")
    }
    
    func playerStateDidDeactivateHelpingHand() { /// DEACTIVATE
        removeAction(forKey: "helpingHandFire")
    }
    
    func playerStateDidActivateReinforcedArrow(_ state: PlayerState) {
        // Only need this if we add UI effects after activation
        print("Reinforced Arrow activated!")
    }
    
    func playerStateDidActivateSpectralShield(_ state: PlayerState) { /// ACTIVATE
        addSpectralShield()
    }
    
    func playerStateDidDeactivateSpectralShield() { /// DEACTIVATE
        removeSpectralShield()
    }
    
    func playerStateDidActivateMightyKnockback(_ state: PlayerState) {
        print("Mightyknockback activated!")
        activateMightyKnockback()
    }
    
    func playerStateDidDeactivateMightyKnockback() {
        deactivateMightyKnockback()
    }
    
    func playerStateDidActivateBonusHealth(_ state: PlayerState, restorePercentage: Double) {
        // Restores player HP back to full health
        //
    }
    
    func activateHelpingHand() {
        playerState.hasHelpingHand = true
    }
    
    func removeZombies() {
        for zombie in enemyManager.enemies {
            zombie.removeFromParent()
        }
        enemyManager.enemies.removeAll()
    }

    func spawnZombies(withHealth health: Double) {
        enemyManager.spawnRegularZombie(health: health, speed: gameInfo.zombieSpeed)
    }
    
    func spawnChargerZombie() {
        enemyManager.spawnChargerZombie(health: gameInfo.zombieHealth, speed: gameInfo.zombieSpeed)
    }
        
    func spawnExploderZombie() {
        enemyManager.spawnExploderZombie(health: gameInfo.zombieHealth, speed: gameInfo.zombieSpeed)
    }
    
    func checkAndRespawnZombies() {
        for zombie in enemyManager.enemies {
            let distanceFromPlayer = zombie.position.distance(to: player.position)
            if distanceFromPlayer > layoutInfo.enemyDespawnDistance {
                var newPosition: CGPoint
                let maxAttempts = 10
                var attempts = 0
                var validPositionFound = false
                
                repeat {
                    let angle = CGFloat.random(in: 0...2 * .pi)
                    let radius = CGFloat.random(in: layoutInfo.enemySpawnSafeRadius...layoutInfo.enemyDespawnDistance)
                    
                    newPosition = CGPoint(
                        x: player.position.x + radius * cos(angle),
                        y: player.position.y + radius * sin(angle)
                    )
                    
                    let newDistance = newPosition.distance(to: player.position)
                    
                    // Check if the new position is within the desired range
                    let isWithinRange = newDistance >= layoutInfo.enemySpawnSafeRadius &&
                    newDistance <= layoutInfo.enemyDespawnDistance
                    
                    // Check for overlap with other enemies
                    let doesOverlap = enemyManager.enemies.contains { otherZombie in
                        otherZombie !== zombie && otherZombie.frame.contains(newPosition)
                    }
                    
                    if isWithinRange && !doesOverlap {
                        validPositionFound = true
                    }
                    
                    attempts += 1
                } while (!validPositionFound && attempts < maxAttempts)

                if validPositionFound {
                    zombie.position = newPosition
                } else {
                    print("Failed to respawn zombie after \(maxAttempts) attempts.")
                    zombie.position = .zero
                        // may need to remove the zombie instead
                }
            }
        }
    }
    
    func spawnWizardBoss() {
        waveTransitionTimer?.callback = {}
        
        teleportPlayerToCenter { [weak self] in
            guard let self = self else { return }
            guard let cameraNode = self.camera else { return }
            
            arenaBounds = CGRect(
                x: cameraNode.position.x - size.width / 2,
                y: cameraNode.position.y - size.height / 2,
                width: layoutInfo.arenaSize.width,
                height: layoutInfo.arenaSize.height
            )
            
            if let arenaBounds = arenaBounds {
                let outline = SKShapeNode(rectOf: CGSize(width: arenaBounds.width, height: arenaBounds.height))
                outline.position = CGPoint(x: arenaBounds.midX, y: arenaBounds.midY)
                outline.strokeColor = .purple
                outline.fillColor = .clear
                outline.lineWidth = 4.0
                outline.name = "arenaOutline"
                addChild(outline)
            }
            
            setupArenaBarrier()
            
            //Define boss spawn position outside the arena
            let spawnOffsetY: CGFloat = (arenaBounds?.size.height ?? 756) / 7.56
            let spawnY = arenaBounds!.maxY + spawnOffsetY
            let spawnX = arenaBounds!.minX
            let spawnPosition = CGPoint(x: spawnX, y: spawnY)
            
            wizardBoss?.isAlive = true
            enemyManager.spawnWizardBoss(health: gameInfo.wizardHealth, at: spawnPosition)
        }
        
    }
    
    func teleportPlayerToCenter(completion: (() -> Void)? = nil) {
        
        let fadeOut = SKAction.fadeOut(withDuration: 0.2)
        let fadeIn = SKAction.fadeIn(withDuration: 0.2)
        let teleport = SKAction.run {
            self.player.position = self.layoutInfo.playerStartingPosition
        }
        let sequence = SKAction.sequence([fadeOut, teleport, fadeIn])
        
        self.run(sequence) {
            completion?()
        }
    }
    
    func updateCamera() {
        guard let cameraNode = self.camera else { return }
        if arenaBounds == nil {
            cameraNode.position = CGPoint(
                x: player.position.x,
                y: player.position.y
            )
        } else {
            //Lock camera at arena's center for when boss spawn
//            cameraNode.position = CGPoint(
//                x: arenaBounds!.midX,
//                y: arenaBounds!.midY
//            )
        }
    }
    
    override func touchesBegan(_ touches: Set<UITouch>, with event: UIEvent?) {
        guard let cameraNode = self.camera else { return }
        
        // MARK: NEW OVERLAY
         // If there's currently an overlay shown, we handle touches there
        if let overlay = cameraNode.children.first(where: { $0 is UpgradeShopOverlayNode || $0 is BossSpinnerOverlayNode }) {
            if let spinnerOverlay = overlay as? BossSpinnerOverlayNode {
                for touch in touches {
                    let location = touch.location(in: cameraNode)
                    spinnerOverlay.touchBegan(at: location)
                }
                return
            } else if let upgradeOverlay = overlay as? UpgradeShopOverlayNode {
                for touch in touches {
                    let location = touch.location(in: cameraNode)
                    upgradeOverlay.touchBegan(at: location)
                }
                return
            }
        }
        
        for touch in touches {
            let touchLocationInCamera = touch.location(in: cameraNode)

            // Handle joystick interactions
            if joystick.contains(touchLocationInCamera) && activeTouches[touch] == nil && !gameOver {
                joystick.startTouch(at: touch.location(in: joystick))
                activeTouches[touch] = joystick
            } else if shootJoystick.contains(touchLocationInCamera) && activeTouches[touch] == nil && !gameOver {
                shootJoystick.startTouch(at: touch.location(in: shootJoystick))
                shootJoystick.activate()
                activeTouches[touch] = shootJoystick
            }

            // Handle game-over interactions
            if gameOver {
                if let gameOverNode = cameraNode.childNode(withName: "gameOverScreen") {
                    let touchLocationInGameOver = touch.location(in: gameOverNode)
                    let tappedNodes = gameOverNode.nodes(at: touchLocationInGameOver)
                    for node in tappedNodes {
                        if node.name == "retryButton" {
                            restartGame()
                            return
                        } else if node.name == "leaderboardButton" {
                            //LEADERBOARDS LOGIC HERE
                        } else if node.name == "mainMenuButton" {
                            //MAIN MENU LOGIC HERE
                        }
                    }
                }
                return //Stops interaction while gameover screen is active
            }
        }
    }


    override func touchesMoved(_ touches: Set<UITouch>, with event: UIEvent?) {
        for touch in touches {
            if let joystick = activeTouches[touch] {
                let location = touch.location(in: joystick)
                joystick.moveTouch(to: location)
            }
        }
    }
    
    override func touchesEnded(_ touches: Set<UITouch>, with event: UIEvent?) {
        for touch in touches {
            if let joystick = activeTouches[touch] {
                joystick.endTouch()
                if joystick === shootJoystick {
                    shootJoystick.deactivate()
                }
                activeTouches[touch] = nil
            }
        }
    }
    
    override func update(_ currentTime: TimeInterval) {
        super.update(currentTime)
        currentGameTime = currentTime
        
        camera?.position = player.position
//        updateCamera()
    
        checkXPCollection()
        
        guard !gameOver, !isGamePaused else { return }
        
        mapManager.manageScrolling(playerPosition: player.position)
        
        checkAndRespawnZombies()
        applyContinuousDamage(currentTime: currentGameTime)
        
        if playerLives <= 0 {
            showGameOverScreen()
            return
        }
        
        //Update shooting progress bar
        let timeSinceLastShot = currentGameTime - lastShootTime
        

        let attackSpeed = (playerState.currentAttackSpeed > 0 ? playerState.currentAttackSpeed : 2.0)
        shootingProgress = CGFloat(timeSinceLastShot / attackSpeed)
        shootingProgress = min(shootingProgress, 1.0) // Clamp to 1.0
        
        // Calculate time delta for consistent movement
        let deltaTime = currentTime - lastUpdateTime
        lastUpdateTime = currentTime

        updatePlayerVelocity()
        
        let aimDirection = shootJoystick.positionDelta
        // Only update facing if there's a noticeable direction
        if abs(aimDirection.x) > 0.1 || abs(aimDirection.y) > 0.1 {
            // Calculate angle from aim direction
            let angle = atan2(aimDirection.y, aimDirection.x) - CGFloat.pi / 2
            
            // Rotate the crossbow to face aim direction
            crossbowNode.zRotation = angle
        }
        
        //Check shoot joystick to aim and shoot projectiles
        if shootJoystick.isActive {
            let aimDirection = shootJoystick.positionDelta
            if aimDirection != .zero && currentTime - lastShootTime >=  playerState.currentAttackSpeed {
                shootingProgress = 0.0
                lastShootTime = currentTime
                shootProjectile(in: aimDirection)
                
                if playerState.freezeGrenadeActive {
                    let freezeGrenadeInterval = playerState.freezeGrenadeBaseCooldown - playerState.freezeGrenadeCooldownReduction
                    if  currentTime - lastGrenadeTime >= freezeGrenadeInterval {
                        lastGrenadeTime = currentTime
                        shootGrenade(in: aimDirection)
                    }
                }
            }
        }
        
        
        enemyManager.updateEnemies(currentTime: currentTime, deltaTime: deltaTime, playerPosition: player.position)
        
        if gameInfo.currentWaveIndex < waveCycle.count {
            let wave = waveCycle[gameInfo.currentWaveIndex]
            if wave.allEnemiesSpawned && gameInfo.pendingEnemies <= 0 && !isBossStage {
                handleWaveProgression()
            }
        }
        
    }
    
    func updatePlayerVelocity() {
        let maxVelocity = playerState.currentMovementSpeed * layoutInfo.screenScaleFactor
        let inputVector = joystick.positionDelta
        let desiredVelocity = CGVector(dx: inputVector.x * maxVelocity, dy: inputVector.y * maxVelocity)
        player.physicsBody?.velocity = desiredVelocity
        
        if desiredVelocity.dx < -0.1 {
            player.texture = SKTexture(imageNamed: "sk_player_left")
        } else if desiredVelocity.dx > 0.1 {
            player.texture = SKTexture(imageNamed: "sk_player_right")
        }
    }
    
    
    func countActiveChargers() -> Int {
        return enemyManager.enemies.filter { $0 is ZPChargerZombieNode }.count
    }
    func countActiveExploders() -> Int {
        return enemyManager.enemies.filter { $0 is ZPExploderZombieNode }.count
    }
    
    func handleWaveProgression() {
        guard !isTransitioningWave else { return }
        isTransitioningWave = true
        
        //Start grace period timer
//        waveMessageLabel.text = "Wave Over. Defeat remaining enemies.."
//        waveMessageLabel.fontSize = 20
//        waveMessageLabel.position = CGPoint(x: 0, y: size.height * 0.3)
//        waveMessageLabel.zPosition = 5
//        waveMessageLabel.isHidden = false
        
        isGracePeriodActive = true
        remainingGracePeriod = gameInfo.waveGracePeriod
        
        waveTransitionTimer = PausableTimer(interval: gameInfo.waveGracePeriod, repeats: false) { [weak self] in
            self?.afterGracePeriodEnds()
        }
        waveTransitionTimer?.start()
        
//        waveProgressionWorkItem = DispatchWorkItem { [weak self] in
//            guard let self = self else { return }
//            if self.waveCycle[currentWaveIndex].requiresFullClearance {
//                if self.pendingEnemies > 0 {
//                    //Do not proceed. Wait until all enemies are defeated
//                    self.waveMessageLabel.text = "Defeat all enemies to proceed.."
//                    self.waveMessageLabel.position = CGPoint(x: 0, y: size.height * 0.3)
//                    self.waveMessageLabel.zPosition = 5
//                } else {
//                    self.transitionToNextWave()
//                }
//            } else {
//                //Regular wave progression
//                if self.pendingEnemies > 0 {
//                    self.waveMessageLabel.text = "Next wave starting.."
//                    self.waveMessageLabel.position = CGPoint(x: 0, y: size.height * 0.3)
//                    self.waveMessageLabel.zPosition = 5
//                } else {
//                    self.waveMessageLabel.text = "Wave Cleared. Next wave starting.."
//                    self.waveMessageLabel.position = CGPoint(x: 0, y: size.height * 0.3)
//                    self.waveMessageLabel.zPosition = 5
//                }
//                self.transitionToNextWave()
//            }
//            self.waveMessageLabel.isHidden = false
//        }
//        //Schedule the wave progression after graceperiod
//        if let workItem = waveProgressionWorkItem {
//            DispatchQueue.main.asyncAfter(deadline: .now() + gracePeriod, execute: workItem)
//        }
    }
    
    func transitionToNextWave() {
        gameInfo.incrementWaveIndex()
        if self.gameInfo.currentWaveIndex >= self.waveCycle.count {
            self.restartCycleWithIncreasedDifficulty()
        } else {
            //DispatchQueue.main.asyncAfter(deadline: .now() + 2.0) { [weak self] in
                //guard let self = self else { return }
            self.waveMessageLabel.isHidden = true
            self.isTransitioningWave = false
            self.startNextWave()
            //}
        }
    }
    
    func afterGracePeriodEnds() {
        waveTransitionTimer?.callback = {}
        
        if self.waveCycle[gameInfo.currentWaveIndex].requiresFullClearance {
            if self.gameInfo.pendingEnemies > 0 {
                // Do not proceed. Wait until all enemies are defeated
                self.waveMessageLabel.text = "Defeat all enemies to proceed.."
                self.waveMessageLabel.position = CGPoint(x: 0, y: size.height * 0.3)
                self.waveMessageLabel.zPosition = 5
                self.waveMessageLabel.isHidden = false
                // Maintain isGracePeriodActive and isTransitioningWave to prevent further progression
            } else {
                self.transitionToNextWave()
            }
        } else {
            // Regular wave progression
            if self.gameInfo.pendingEnemies > 0 {
                self.waveMessageLabel.text = "Next wave starting.."
                self.waveMessageLabel.position = CGPoint(x: 0, y: size.height * 0.3)
                self.waveMessageLabel.zPosition = 5
            } else {
                self.waveMessageLabel.text = "Wave Cleared. Next wave starting.."
                self.waveMessageLabel.position = CGPoint(x: 0, y: size.height * 0.3)
                self.waveMessageLabel.zPosition = 5
            }
            self.waveMessageLabel.isHidden = false
            self.transitionToNextWave()
        }

        // Reset wave progression status
        self.isGracePeriodActive = false
        self.isTransitioningWave = false
    }
    
    func clearAllEnemies() {
        enemyManager.removeAllEnemies()
    }
    
    
    func startBossStage() {
        print("startBossStage", gameInfo.currentWaveIndex, "<", waveCycle.count)
        guard gameInfo.currentWaveIndex < waveCycle.count else { return }
        let wave = waveCycle[gameInfo.currentWaveIndex]
        guard wave.isBoss else { return }
        
        isBossStage = true
        isTransitioningWave = true //Prevents regular enemy spawning during boss stage
        clearAllEnemies()
        
        progressLabel.text = "Defeat the boss!"
        waveMessageLabel.text = "Boss Stage Starting.."
        waveMessageLabel.isHidden = false
        
//        DispatchQueue.main.asyncAfter(deadline: .now() + 3.0) {
//            self.waveMessageLabel.isHidden = true
//            self.isTransitioningWave = false
//            self.spawnWizardBoss()
//        }
        waveTransitionTimer = PausableTimer(interval: 3.0, repeats: false) { [weak self] in
            print("timer mark")
            self?.waveMessageLabel.isHidden = true
            self?.isTransitioningWave = false
            self?.spawnWizardBoss()
        }
        waveTransitionTimer?.start()
    }
    
    
    func setupArenaBarrier() {
        guard let arenaBounds = arenaBounds else { return }
        
        let arenaBarrier = SKSpriteNode(color: .clear, size: CGSize(width: arenaBounds.width, height: arenaBounds.height))
        arenaBarrier.position = CGPoint(x: arenaBounds.midX, y: arenaBounds.midY)
        arenaBarrier.name = "arenaBarrier"
        
        //Configure physics body as an edge loop to prevent the player from leaving
        arenaBarrier.physicsBody = SKPhysicsBody(edgeLoopFrom: CGRect(x: -arenaBounds.width / 2, y: -arenaBounds.height / 2, width: arenaBounds.width, height: arenaBounds.height))
        arenaBarrier.physicsBody?.categoryBitMask = PhysicsCategory.bossArenaBorder
        arenaBarrier.physicsBody?.contactTestBitMask = PhysicsCategory.player
        arenaBarrier.physicsBody?.collisionBitMask = PhysicsCategory.player
        arenaBarrier.physicsBody?.affectedByGravity = false
        arenaBarrier.physicsBody?.allowsRotation = false
        arenaBarrier.physicsBody?.isDynamic = false
        addChild(arenaBarrier)
    }
    
    func handleBossDefeat() {
        
        wizardBoss?.isAlive = false
        arenaBounds = nil

        if let outline = childNode(withName: "arenaOutline") as? SKShapeNode {
            outline.removeFromParent()
        }
        if let arenaBarrier = self.childNode(withName: "arenaBarrier") {
            arenaBarrier.removeFromParent()
        }
        
         // Create the special skill spinner overlay
        let spinnerOverlay = BossSpinnerOverlayNode(skillManager: skillManager, overlayManager: overlayManager, overlaySize: size, scaleFactor: layoutInfo.screenScaleFactor)
        overlayManager.enqueueOverlay(spinnerOverlay)
        
        isBossStage = false
        isTransitioningWave = true
        gameInfo.incrementWaveIndex()
        waveLabel.text = "Wave \(waveCounter)"
        
        //No enemies to carry over from boss stage
        //pendingEnemies reset
        gameInfo.resetPendingEnemies()
        gameInfo.resetEnemiesToSpawn()
        updateProgressLabel()
        
        //Increase difficulty variables
<<<<<<< HEAD
        gameInfo.incrementZombieSpeed(by: 0.1)
        gameInfo.incrementZombieHealth(by: 3.0)
        gameInfo.incrementWizardHealth(by: 15.0)
        
        gameInfo.updateWaveGravityPeriod(to: max(1.0, gameInfo.waveGracePeriod - 2.0)) // Decrease grace period, minimum 5 seconds
=======
        zombieSpeed += 0.1
        zombieHealth *= 2
        wizardHealth *= 2
>>>>>>> 44450552
        miniWaveInterval = max(1.0, miniWaveInterval - 0.1)
        
        //Show post boss message
        waveMessageLabel.text = "Enemies getting stronger.."
        waveMessageLabel.fontSize = 30
        waveMessageLabel.isHidden = false
        DispatchQueue.main.asyncAfter(deadline: .now() + 3.0) {
            self.waveMessageLabel.isHidden = true
            self.waveMessageLabel.fontSize = 40
            self.isTransitioningWave = false // Allow regular spawning again
            self.startNextWave()
        }
    
    }
    
    func restartCycleWithIncreasedDifficulty() {
        print("restarting")
        //Remove existing waves
        waveCycle.removeAll()
        
        //Define increased difficulty waves
        //For simplicity, we'll increase the number of enemies and adjust spawn intervals
        //Can further customize here based on game's balance needs later on
        hordeSpawnInterval = max(0.1, hordeSpawnInterval - 0.5)
        let cycleMultiplier = 2
        //*******************************************************************************************
        //*******************************************************************************************
        //*******************************************************************************************
        // SEE NOTE ABOVE ^
        
        for waveNumber in 1...7 {
            switch waveNumber {
            case 1:
                waveCycle.append(Wave(waveNumber: waveNumber, totalEnemies: 10 * Int(cycleMultiplier), regularEnemies: 10 * Int(cycleMultiplier), chargerEnemies: 0, exploderEnemies: 0, isHorde: false, isBoss: false, spawnInterval: normalSpawnInterval, requiresFullClearance: false))
            case 2:
                waveCycle.append(Wave(waveNumber: waveNumber, totalEnemies: 15 * Int(cycleMultiplier), regularEnemies: 15 * Int(cycleMultiplier), chargerEnemies: 0, exploderEnemies: 0, isHorde: false, isBoss: false, spawnInterval: normalSpawnInterval, requiresFullClearance: false))
            case 3:
                waveCycle.append(Wave(waveNumber: waveNumber, totalEnemies: 25 * Int(cycleMultiplier), regularEnemies: 25 * Int(cycleMultiplier), chargerEnemies: 0, exploderEnemies: 0, isHorde: true, isBoss: false, spawnInterval: hordeSpawnInterval, requiresFullClearance: false))
            case 4:
                waveCycle.append(Wave(waveNumber: waveNumber, totalEnemies: 20 * Int(cycleMultiplier), regularEnemies: 15 * Int(cycleMultiplier), chargerEnemies: 5 * Int(cycleMultiplier), exploderEnemies: 0, isHorde: false, isBoss: false, spawnInterval: normalSpawnInterval, requiresFullClearance: false))
            case 5:
                waveCycle.append(Wave(waveNumber: waveNumber, totalEnemies: 20 * Int(cycleMultiplier), regularEnemies: 15 * Int(cycleMultiplier), chargerEnemies: 0, exploderEnemies: 5 * Int(cycleMultiplier), isHorde: false, isBoss: false, spawnInterval: normalSpawnInterval, requiresFullClearance: false))
            case 6:
                waveCycle.append(Wave(waveNumber: waveNumber, totalEnemies: 35 * Int(cycleMultiplier), regularEnemies: 20 * Int(cycleMultiplier), chargerEnemies: 8 * Int(cycleMultiplier), exploderEnemies: 7 * Int(cycleMultiplier), isHorde: true, isBoss: false, spawnInterval: hordeSpawnInterval, requiresFullClearance: true))
            case 7:
                waveCycle.append(Wave(waveNumber: waveNumber, totalEnemies: 1, regularEnemies: 0, chargerEnemies: 0, exploderEnemies: 0, isHorde: false, isBoss: true, spawnInterval: 0.0, requiresFullClearance: false))
            default:
                break
            }
        }
        
        gameInfo.resetWaveIndex()
        gameInfo.resetPendingEnemies()
        gameInfo.resetEnemiesToSpawn()
        updateProgressLabel()
        startNextWave()
    }

    func shootProjectile(in direction: CGPoint) {
        let projectileTextureName = playerState.projectilesPierce ? "sk_arrow_reinforced" : "sk_arrow"

        let projectile = SKSpriteNode(imageNamed: projectileTextureName)
        let projectileScale = layoutInfo.projectileHeight / projectile.size.height
        projectile.setScale(projectileScale)
        projectile.position = player.position
        projectile.zPosition = player.zPosition - 1
        projectile.name = "projectile"
        projectile.userData = NSMutableDictionary()
        projectile.userData?.setValue(playerState.projectilesPierce, forKey: "pierce")
        
        projectile.physicsBody = SKPhysicsBody(texture: projectile.texture!, size: projectile.size)
        projectile.physicsBody?.categoryBitMask = PhysicsCategory.projectile
        projectile.physicsBody?.contactTestBitMask = PhysicsCategory.enemy | PhysicsCategory.boss | PhysicsCategory.border | PhysicsCategory.exploder
        projectile.physicsBody?.collisionBitMask = PhysicsCategory.none
        projectile.physicsBody?.affectedByGravity = false
        projectile.physicsBody?.allowsRotation = false
        
        addChild(projectile)

        let normalizedDirection = CGVector(dx: direction.x, dy: direction.y).normalized
        projectile.zRotation = atan2(normalizedDirection.dy, normalizedDirection.dx) - CGFloat.pi / 2

        let moveDistance: CGFloat = playerState.currentRange * layoutInfo.screenScaleFactor
        let speed: CGFloat = playerState.projectileSpeed * layoutInfo.screenScaleFactor
        let duration = TimeInterval(moveDistance / speed)

        let moveAction = SKAction.move(by: CGVector(dx: normalizedDirection.dx * moveDistance,
                                                    dy: normalizedDirection.dy * moveDistance),
                                       duration: duration)

        let removeAction = SKAction.removeFromParent()
        projectile.run(SKAction.sequence([moveAction, removeAction]))
    }
    
    func shootGrenade(in direction: CGPoint) {
        let grenade = SKSpriteNode(imageNamed: "sk_freeze_grenade")
        let grenadeScale = layoutInfo.freezeGrenadeHeight / grenade.size.height
        grenade.setScale(grenadeScale)
        grenade.position = player.position
        grenade.name = "freezeGrenade"
        grenade.userData = NSMutableDictionary()
        grenade.userData?["hasCollided"] = false
        
        // MARK: Physics
        grenade.physicsBody = SKPhysicsBody(texture: grenade.texture!, size: grenade.size)
        grenade.physicsBody?.categoryBitMask = PhysicsCategory.grenade
        grenade.physicsBody?.contactTestBitMask = PhysicsCategory.border
        grenade.physicsBody?.collisionBitMask = PhysicsCategory.none
        grenade.physicsBody?.affectedByGravity = false
        grenade.physicsBody?.allowsRotation = false
        
        addChild(grenade)
        
        let normalizedDirection = CGVector(dx: direction.x, dy: direction.y).normalized
        let grenadeMoveDistance: CGFloat = layoutInfo.freezeGrenadeMoveDistance
        let moveAction = SKAction.move(by: CGVector(dx: normalizedDirection.dx * grenadeMoveDistance, dy: normalizedDirection.dy * grenadeMoveDistance), duration: 1.0)
        
        let waitAction = SKAction.wait(forDuration: 1.0)
        let explodeAction = SKAction.run {
            self.explodeGrenade(grenade)
        }
        let removeAction = SKAction.removeFromParent()
        let sequence = SKAction.sequence([moveAction, waitAction, explodeAction, removeAction])
        grenade.run(sequence)
            
    }
        
    func explodeGrenade(_ grenade: SKSpriteNode) {
        let explosionRadius = playerState.freezeRadius * layoutInfo.screenScaleFactor
        print(explosionRadius)
        
        let freezeExplosion = SKShapeNode(circleOfRadius: explosionRadius)
        freezeExplosion.position = grenade.position
        freezeExplosion.zPosition = 4
        
        freezeExplosion.fillColor = .cyan.withAlphaComponent(0.3)
        freezeExplosion.strokeColor = .cyan
        freezeExplosion.lineWidth = explosionRadius * 0.04
        freezeExplosion.glowWidth = freezeExplosion.lineWidth * 2.0
        freezeExplosion.alpha = 0.0
        
        freezeExplosion.physicsBody = SKPhysicsBody(circleOfRadius: explosionRadius)
        freezeExplosion.physicsBody?.categoryBitMask = PhysicsCategory.freeze
        freezeExplosion.physicsBody?.contactTestBitMask = PhysicsCategory.enemy | PhysicsCategory.boss | PhysicsCategory.exploder
        freezeExplosion.physicsBody?.collisionBitMask = PhysicsCategory.none
        freezeExplosion.physicsBody?.affectedByGravity = false
        freezeExplosion.physicsBody?.allowsRotation = false
        freezeExplosion.physicsBody?.isDynamic = false
        
        addChild(freezeExplosion)
        
        freezeExplosion.setScale(0.1)
        let scaleUp = SKAction.scale(to: 1.0, duration: 0.05)
        let fadeIn = SKAction.fadeIn(withDuration: 0.05)
        let wait = SKAction.wait(forDuration: 0.5)
        let fadeOut = SKAction.fadeOut(withDuration: 0.5)
        let group = SKAction.group([scaleUp, fadeIn])
        let remove = SKAction.removeFromParent()
        let explodeSequence = SKAction.sequence([group, wait, fadeOut, remove])
        freezeExplosion.run(explodeSequence)
    }
        
    func absorbShieldHit() {
        playerState.shieldHitsRemaining -= 1
        updateShieldAppearance()
        
        if playerState.shieldHitsRemaining <= 0 {
            removeSpectralShield()
        }
    }
    
//    func updateShieldAppearance() {
//        guard let shield = spectralShield else { return }
//        switch playerState.shieldHitsRemaining {
//        case playerState.shieldMaxHits:
//            shield.strokeColor = UIColor.green.withAlphaComponent(0.7)
//        case playerState.shieldMaxHits - 1:
//            shield.strokeColor = UIColor.orange.withAlphaComponent(0.7)
//        case 1:
//            shield.strokeColor = UIColor.red.withAlphaComponent(0.7)
//        default:
//            shield.strokeColor = UIColor.gray //Default or error color
//        }
//    }

    
    func fireHelpingHandProjectile() {
        guard let target = findNearestEnemy(within: 200.0 * layoutInfo.screenScaleFactor) else {
            return
        }
        
        let helpingHandProjectile = SKSpriteNode(imageNamed: "sk_helping_hand")
        let helpingHandScale = layoutInfo.helpingHandHeight / helpingHandProjectile.size.height
        helpingHandProjectile.setScale(helpingHandScale)
        helpingHandProjectile.position = player.position
        helpingHandProjectile.name = "helpingHandProjectile"

        // MARK: Physics
        helpingHandProjectile.physicsBody = SKPhysicsBody(texture: helpingHandProjectile.texture!, size: helpingHandProjectile.size)
        helpingHandProjectile.physicsBody?.categoryBitMask = PhysicsCategory.projectile
        helpingHandProjectile.physicsBody?.contactTestBitMask = PhysicsCategory.enemy | PhysicsCategory.boss | PhysicsCategory.border | PhysicsCategory.exploder
        helpingHandProjectile.physicsBody?.collisionBitMask = PhysicsCategory.none // Let's make helping hand not collide, just pass through
        helpingHandProjectile.physicsBody?.affectedByGravity = false
        helpingHandProjectile.physicsBody?.allowsRotation = false
        
        addChild(helpingHandProjectile)
        
        // Calculate direction vector towards the target
        let direction = CGVector(dx: target.position.x - player.position.x, dy: target.position.y - player.position.y).normalized
        helpingHandProjectile.zRotation = atan2(direction.dy, direction.dx)
        

        let moveDistance: CGFloat = (playerState.currentRange * layoutInfo.screenScaleFactor) * 3.0
        let moveAction = SKAction.move(by: CGVector(dx: direction.dx * moveDistance, dy: direction.dy * moveDistance), duration: 2.0)
        
        // Placeholder for collision check (to be implemented later)
        let collisionAction = SKAction.run {
//            self.checkProjectileCollision(projectile)  Uncomment when collision is implemented
        }
        let collisionCheckSequence = SKAction.sequence([collisionAction, SKAction.wait(forDuration: 0.05)])
        let repeatCollisionCheck = SKAction.repeat(collisionCheckSequence, count: Int(2.0 / 0.05)) // Runs for duration of moveAction
        
        let combinedAction = SKAction.group([moveAction, repeatCollisionCheck])
        helpingHandProjectile.run(SKAction.sequence([combinedAction, SKAction.removeFromParent()]))
        
    }

    /// Finds the nearest enemy (zombie or wizard) within a specified radius.
    func findNearestEnemy(within radius: CGFloat) -> SKSpriteNode? {
        var nearestEnemy: SKSpriteNode?
        var shortestDistance = radius
        
        // Iterate through zombies to find the nearest one within the radius
        for zombie in enemyManager.enemies {
            let distance = hypot(zombie.position.x - player.position.x, zombie.position.y - player.position.y)
            if distance < shortestDistance {
                shortestDistance = distance
                nearestEnemy = zombie
            }
        }
        
        // Check if the wizard is within the radius and closer than any zombie
        if let wizard = scene?.childNode(withName: "wizard") as? ZPWizard {
            let distanceToWizard = hypot(wizard.position.x - player.position.x, wizard.position.y - player.position.y)
            if distanceToWizard < shortestDistance {
                shortestDistance = distanceToWizard
                nearestEnemy = wizard
            }
        }
        
        return nearestEnemy
    }
    
    func addSpectralShield() {
        if spectralShield != nil { return }
        guard let shieldContainer = shieldContainer else { return }
        
        shieldContainer.removeAllChildren()
        
        let shield = SKShapeNode(circleOfRadius: layoutInfo.spectralShieldRadius)
        shield.alpha = 0.7
        shield.lineWidth = layoutInfo.spectralShieldRadius * 0.025
        shield.position = CGPoint.zero
        shield.zPosition = 2
        shield.name = "spectralShield"
        
        shield.physicsBody = SKPhysicsBody(circleOfRadius: layoutInfo.spectralShieldRadius)
        shield.physicsBody?.categoryBitMask = PhysicsCategory.shield
        shield.physicsBody?.contactTestBitMask = PhysicsCategory.enemy | PhysicsCategory.boss | PhysicsCategory.exploder
        shield.physicsBody?.collisionBitMask = PhysicsCategory.none
        shield.physicsBody?.affectedByGravity = false
        shield.physicsBody?.allowsRotation = false
        shield.physicsBody?.isDynamic = false
        
        shieldContainer.addChild(shield)
        spectralShield = shield
        
        playerState.shieldHitsRemaining = playerState.shieldMaxHits
        updateShieldAppearance()
        
        addShieldInstances()
    }

    private func addShieldInstances() {
        guard let shield = spectralShield else { return }

        shield.removeAllChildren()

        let shieldHits = playerState.shieldHitsRemaining
        let radius: CGFloat = layoutInfo.spectralShieldRadius
        let angleIncrement = (2 * CGFloat.pi) / CGFloat(shieldHits)

        for i in 0..<shieldHits {


            let shieldInstance = SKSpriteNode(imageNamed: "sk_shield_instance")
            let shieldInstanceScale = (radius * 0.5) / shieldInstance.size.height
            shieldInstance.setScale(shieldInstanceScale)
            
            let angle = CGFloat(i) * angleIncrement
            let xPosition = (radius - shieldInstance.size.width / 2)  * cos(angle)
            let yPosition = (radius - shieldInstance.size.height / 2)  * sin(angle)
            shieldInstance.position = CGPoint(x: xPosition, y: yPosition)
            
            shieldInstance.zPosition = shield.zPosition + 1
            shieldInstance.name = "shieldInstance"
            
            // Ensure shield instance stays upright
            shieldInstance.zRotation = 0
            
            shield.addChild(shieldInstance)
        }

        animateShieldInstances(shield)
    }

    private func animateShieldInstances(_ shield: SKShapeNode) {
        let radius: CGFloat = layoutInfo.spectralShieldRadius
        let duration: TimeInterval = 2.0 // Time for a full rotation
        let shieldHits = playerState.shieldHitsRemaining
        let angleIncrement = (2 * CGFloat.pi) / CGFloat(shieldHits)

        let rotateAction = SKAction.customAction(withDuration: duration) { _, elapsedTime in
            let currentAngle = (2 * CGFloat.pi) * (elapsedTime / CGFloat(duration))

            for (index, child) in shield.children.enumerated() {
                guard let shieldInstance = child as? SKSpriteNode else { continue }
                let angle = currentAngle + (CGFloat(index) * angleIncrement)
                let xPosition = (radius - shieldInstance.size.width / 2) * cos(angle)
                let yPosition = (radius - shieldInstance.size.height / 2) * sin(angle)

                shieldInstance.position = CGPoint(x: xPosition, y: yPosition)
                shieldInstance.zRotation = 0 // Keep upright
            }
        }

        let repeatRotation = SKAction.repeatForever(rotateAction)
        shield.run(repeatRotation, withKey: "rotateShieldInstances")
    }
    
    func updateShieldAppearance() {
        guard let shield = spectralShield else { return }
        
//        switch playerState.shieldHitsRemaining {
//        case playerState.shieldMaxHits:
//            shield.strokeColor = UIColor.green.withAlphaComponent(0.7)
//        case playerState.shieldMaxHits - 1:
//            shield.strokeColor = UIColor.orange.withAlphaComponent(0.7)
//        case 1:
//            shield.strokeColor = UIColor.red.withAlphaComponent(0.7)
//        default:
//            shield.strokeColor = UIColor.gray // Default or error color
//        }
        
        shield.strokeColor = UIColor(hex: "#FFF700")?.withAlphaComponent(0.25) ?? .yellow.withAlphaComponent(0.25)
        
        addShieldInstances()
    }
    
    func removeSpectralShield() {
        if let shield = spectralShield {
            shield.removeAllActions()
            shield.removeFromParent()
            spectralShield = nil
        }

        playerState.spectralShieldActive = false
        
        //Start cooldown timer to reactivate the shield after 'shieldCooldown'
        DispatchQueue.main.asyncAfter(deadline: .now() + playerState.shieldCooldown) { [weak self] in
            guard let self = self else { return }
            let ownsSpectralShield = self.skillManager.ownedSpecialSkills.contains { $0.type == .spectralShield }
            if ownsSpectralShield {
                self.playerState.activateSpectralShield()
            }
        }
    }
    
    func applyKnockback(to enemy: SKSpriteNode, strength: CGFloat, duration: TimeInterval) {
        // Calculate the direction vector from player to enemy
        let dx = enemy.position.x - player.position.x
        let dy = enemy.position.y - player.position.y
        let magnitude = sqrt(dx * dx + dy * dy)
        
        // Avoid division by zero
        guard magnitude != 0 else { return }
        
        // Normalize the direction vector
        let normalizedDx = dx / magnitude
        let normalizedDy = dy / magnitude
        
        // Determine the knockback vector based on strength
        let knockbackVector = CGVector(dx: normalizedDx * strength, dy: normalizedDy * strength)
        
        // Calculate the new position by adding the knockback vector
        var newPosition = CGPoint(x: enemy.position.x + knockbackVector.dx,
                                  y: enemy.position.y + knockbackVector.dy)
        
        // Clamp the new position within scene bounds to prevent enemies from moving off-screen
        newPosition.x = max(enemy.size.width / 2, min(newPosition.x, size.width - enemy.size.width / 2))
        newPosition.y = max(enemy.size.height / 2, min(newPosition.y, size.height - enemy.size.height / 2))
        
        // Create the move action
        let moveAction = SKAction.move(to: newPosition, duration: duration)
        moveAction.timingMode = .easeOut
        
        // Optionally, add a visual feedback (e.g., flash)
        let flashAction = SKAction.sequence([
            SKAction.fadeAlpha(to: 0.5, duration: 0.05),
            SKAction.fadeAlpha(to: 1.0, duration: 0.05)
        ])
        
        // Run the actions on the enemy
        enemy.run(SKAction.sequence([flashAction, moveAction]), withKey: "knockback")
    }
    
    func performMightyKnockback() {
        print("KNOCBACK")
        // Radius of the knockback
        let knockbackRadius: CGFloat = layoutInfo.knockbackRadius
        let knockbackStrength: CGFloat = layoutInfo.knockbackStrength
        let knockbackDuration: TimeInterval = 0.3

        // Apply knockback to all enemies in range
        for enemy in enemyManager.enemies {
            let distance = player.position.distance(to: enemy.position)
            if distance <= knockbackRadius {
                applyKnockback(to: enemy, strength: knockbackStrength, duration: knockbackDuration)
            }
        }

        // Add visual effect
        let knockbackEmitter = SKEmitterNode(fileNamed: "SKKnockBack")
        knockbackEmitter?.position = player.position
        knockbackEmitter?.zPosition = player.zPosition - 1

        // Add the emitter to the scene
        addChild(knockbackEmitter!)

        // Remove emitter after its effect ends
        let removeEmitter = SKAction.sequence([
            SKAction.wait(forDuration: 0.5),
            SKAction.removeFromParent()
        ])
        knockbackEmitter!.run(removeEmitter)
    }
    
    func activateMightyKnockback() {
        guard playerState.mightyKnockbackActive else { return }
        playerState.mightyKnockbackActive = true

        let knockbackAction = SKAction.run { [weak self] in
            self?.performMightyKnockback()
        }
        let waitAction = SKAction.wait(forDuration: 7.0)
        let knockbackSequence = SKAction.sequence([knockbackAction, waitAction])
        let repeatKnockback = SKAction.repeatForever(knockbackSequence)
        
        run(repeatKnockback, withKey: "mightyKnockback")
    }

    func deactivateMightyKnockback() {
        playerState.mightyKnockbackActive = false
        removeAction(forKey: "mightyKnockback")
    }
    
    func applyContinuousDamage(currentTime: TimeInterval) {
        //Initialize lastDamageTime if it's the first call
        if lastDamageTime == 0.0 {
            lastDamageTime = currentTime
            return
        }
        
        //Check if enough time has passed to apply damage
        if currentTime - lastDamageTime >= layoutInfo.enemyDamageInterval {
            //Create temporary array to iterate
            let enemiesToProcess = Array(damagingEnemies)
            
            for enemy in enemiesToProcess {
                guard !enemy.isDead, enemy.parent != nil else {
                    damagingEnemies.remove(enemy)
                    continue
                }
                
                if isPlayerStillInContact(with: enemy) {
                    applyDamageToPlayer(from: enemy)
                    //Can add visual feedback here
                } else {
                    resumeEnemyMovement(enemy)
                    damagingEnemies.remove(enemy)
                }
            }
            lastDamageTime = currentTime
        }
    }
    
    func applyBeamDamage() {
        //Identify beams that are no longer in the scene
        var beamsToRemove: [SKPhysicsBody] = []
        for beamBody in activeBeamContacts {
            if beamBody.node?.parent == nil {
                beamsToRemove.append(beamBody)
            }
        }
        //Remove beams that are no longer present
        for beamBody in beamsToRemove {
            activeBeamContacts.remove(beamBody)
        }
        if !activeBeamContacts.isEmpty {
            bossHitPlayer()
        }
    }
    
    func isPlayerStillInContact(with enemy: ZPZombie) -> Bool {
        //Can use either physics contact info or distance check
        let distance = player.position.distance(to: enemy.position)
        let contactRadius: CGFloat = (player.size.width + enemy.size.width) / 2
        
        return distance <= contactRadius
    }
    
    func updateXPBar() {
        xpBarNode.setXP(currentXP: upgradeShopManager.XPCount,
                        xpToNextLevel: upgradeShopManager.XPToNextLevel,
                        xpThreshold: upgradeShopManager.nextShopXPThreshold)
    }
    
    func handleEnemyDefeat(at lastHitZombiePosition: CGPoint) {
        spawnXPNode(at: lastHitZombiePosition)
        
        // MARK: Delete later, just for testing purposes
//        let spinnerOverlay = BossSpinnerOverlayNode(skillManager: skillManager, overlayManager: overlayManager, overlaySize: size)
//        overlayManager.enqueueOverlay(spinnerOverlay)
        
        score += 1
        gameInfo.incrementPendingEnemies(by: -1)
        updateProgressLabel()
        
        //If pendingEnemies is zero and wave progression is not already ongoing
        if gameInfo.pendingEnemies == 0 {
            if waveCycle[gameInfo.currentWaveIndex].requiresFullClearance {
                //proceed to next wave immediately
                //cancel any scheduled wave progression
                waveProgressionWorkItem?.cancel()
                waveProgressionWorkItem = nil
                transitionToNextWave()
            } else if waveCycle[gameInfo.currentWaveIndex].allEnemiesSpawned {
                handleWaveProgression()
            }
        }
    }
    
    func checkXPCollection() {
        for (_, xpNode) in xpNodes.enumerated().reversed() {
            let distance = player.position.distance(to: xpNode.position)
            if distance < (playerState.currentXPRadius * layoutInfo.screenScaleFactor) {
                
                if let idx = self.xpNodes.firstIndex(where: { $0 === xpNode }) {
                    self.xpNodes.remove(at: idx)
                }
                xpNodesToRemove.append(xpNode)
                
                let moveAction = SKAction.move(to: player.position, duration: 0.1)
                let scaleAction = SKAction.scale(to: 0.0, duration: 0.1)
                let groupAction = SKAction.group([moveAction, scaleAction])
                                
                
                let removeAction = SKAction.run { [weak self, weak xpNode] in
                    guard let self = self, let xpNode = xpNode else { return }
                    
                    if let idx = self.xpNodesToRemove.firstIndex(where: { $0 === xpNode }) {
                        self.xpNodesToRemove.remove(at: idx)
                    }
                    
                    // Update player XP
                    self.playerState.currentXP += xpNode.xpAmount
                    self.upgradeShopManager.incrementXPCount()
                    self.updateXPBar()
                    
                    // Remove the XP node from the scene
                    xpNode.removeFromParent()

                }
                
                let sequence = SKAction.sequence([groupAction, removeAction])
                
                xpNode.run(sequence)
            }
        }
    }
    
    func spawnXPNode(at position: CGPoint) {
        let timeUntilDespawn: TimeInterval = 25
        
        let xpValue = 1
        let xpNode = XPNode(xpAmount: xpValue, scaleFactor: layoutInfo.screenScaleFactor)
        xpNode.position = position
        xpNode.zPosition = player.zPosition - 1
        
        xpNode.alpha = 0.0
        xpNode.setScale(0.0)
        
        addChild(xpNode)
        xpNodes.append(xpNode)
        
        // Spawn animation
        let scaleUp = SKAction.scale(to: 1.1, duration: 0.2)
        let scaleDown = SKAction.scale(to: 1.0, duration: 0.1)
        let fadeIn = SKAction.fadeIn(withDuration: 0.3)
        let spawnGroup = SKAction.group([scaleUp, fadeIn])
        let spawnSequence = SKAction.sequence([spawnGroup, scaleDown])
        
        xpNode.run(spawnSequence)
        
        // Despawn animation
        let despawnDelay = SKAction.wait(forDuration: timeUntilDespawn)
        let fadeOut = SKAction.fadeOut(withDuration: 0.2)
        let shrink = SKAction.scale(to: 0.0, duration: 0.2)
        let group = SKAction.group([fadeOut, shrink])
        let removeFromScene = SKAction.removeFromParent()
        let removeFromArray = SKAction.run { [weak self, weak xpNode] in
            guard let self = self, let node = xpNode else { return }
            if let index = self.xpNodes.firstIndex(where: { $0 === node }) {
                self.xpNodes.remove(at: index)
            }
        }
        
        let sequence = SKAction.sequence([despawnDelay, group, removeFromScene, removeFromArray])
        xpNode.run(sequence)
    }
    
    func spawnRandomXPNode() {
        guard let player = player else { return }

        let spawnBuffer: CGFloat = layoutInfo.xpSpawnBuffer
        let spawnRadius: CGFloat = layoutInfo.xpSpawnRadius
        let xpSize = layoutInfo.xpSpawnSize
        
        var attempts = 0
        let maxAttempts = 100
        var validPosition: CGPoint?
        
        while attempts < maxAttempts {
            let angle = CGFloat.random(in: 0...2 * .pi)
            let distance = CGFloat.random(in: spawnBuffer...spawnRadius)
            
            let offsetX = distance * cos(angle)
            let offsetY = distance * sin(angle)
            var randomPosition = CGPoint(x: player.position.x + offsetX, y: player.position.y + offsetY)
            randomPosition.y = min(max(randomPosition.y, mapManager.bottomBound + spawnBuffer), mapManager.topBound - spawnBuffer)
            
            // Check if position is clear of obstacles
            if mapManager.positionIsClear(position: randomPosition, entitySize: xpSize) {
                validPosition = randomPosition
                break
            }
            
            attempts += 1
        }
        // If no valid position found, do not spawn XP
        guard let spawnPosition = validPosition else { return }
        
        spawnXPNode(at: spawnPosition)
    }
    
    func startXPSpawnTimer() {
        guard xpSpawnTimer == nil else { return }
        
        xpSpawnTimer = Timer.scheduledTimer(withTimeInterval: xpSpawnInterval, repeats: true) { [weak self] _ in
            self?.spawnRandomXPNode()
        }
    }
    
    func stopXPSpawnTimer() {
        xpSpawnTimer?.invalidate()
        xpSpawnTimer = nil
    }
    
    func bossHitPlayer() {
        flashPlayer()
        playerLives -= 1
    }
    
//    private func showEnemyIntroductionMessage(_ message: String) {
//        guard let cameraNode = self.camera else { return }
//        let enemyMessageLabel = SKLabelNode(text: message)
//        enemyMessageLabel.fontName = "Arial"
//        enemyMessageLabel.fontSize = 40
//        enemyMessageLabel.fontColor = .red
//        enemyMessageLabel.position = CGPoint(x: 0, y: size.height * 0.25)
//        enemyMessageLabel.zPosition = 5
//        cameraNode.addChild(enemyMessageLabel)
//        
//        let fadeOut = SKAction.sequence([
//            SKAction.wait(forDuration: 5.0),
//            SKAction.fadeOut(withDuration: 0.5),
//            SKAction.run { enemyMessageLabel.removeFromParent() }
//        ])
//        enemyMessageLabel.run(fadeOut)
//    }
    
    func showEnemyIntroductionMessage(forWaveNumber waveNumber: Int) {
        // Map the wave number to the appropriate banner
        if let bannerName = newEnemyBannerMapping[waveNumber] {
            showBannerNode(imageName: bannerName, duration: 5.0)
        }
    }

    
    func showGameOverScreen() {
        gameOver = true
        guard let cameraNode = self.camera else { return }
        
        let redOverlay = SKSpriteNode(color: UIColor(hex: "#200000") ?? .red, size: self.size)
        redOverlay.position = CGPoint(x: 0, y: 0)
        redOverlay.zPosition = 10
        redOverlay.alpha = 0.0
        redOverlay.name = "redOverlay"
        cameraNode.addChild(redOverlay)
        
        let fadeInRed = SKAction.fadeAlpha(to: 0.7, duration: 0.5) // Adjust alpha as needed
        redOverlay.run(fadeInRed)
        
        let gameOverTitle = SKSpriteNode(imageNamed: "sk_game_over")
        let gameOverScale = layoutInfo.gameOverWidth / gameOverTitle.size.width
        gameOverTitle.setScale(gameOverScale)
        print(gameOverTitle.size)
        gameOverTitle.position = layoutInfo.gameOverPosition
        gameOverTitle.zPosition = 11
        gameOverTitle.alpha = 0.0
        gameOverTitle.name = "gameOverImage"
        cameraNode.addChild(gameOverTitle)
        
        let fadeInGameOverImage = SKAction.fadeAlpha(to: 1.0, duration: 1.0)
        gameOverTitle.run(fadeInGameOverImage)
        
        let wait = SKAction.wait(forDuration: 4.0)
        let showGameOverFlow = SKAction.run { [weak self] in
            self?.presentGameOverFlow()
        }
        let sequence = SKAction.sequence([wait, showGameOverFlow])
        cameraNode.run(sequence)
    }
    
    func presentGameOverFlow() {
        guard let cameraNode = self.camera else { return }
        
        // 4. Create the game over node with buttons
        let gameOverNode = SKShapeNode(rect: CGRect(x: -size.width * 0.4, y: -size.height * 0.2, width: size.width * 0.8, height: size.height * 0.4), cornerRadius: 20)
        gameOverNode.fillColor = .black.withAlphaComponent(0.8)
        gameOverNode.name = "gameOverScreen"
        gameOverNode.zPosition = 12 // Above everything else
        gameOverNode.alpha = 0.0 // Start invisible
        cameraNode.addChild(gameOverNode)
        
        // Fade in the game over node
        let fadeInGameOverNode = SKAction.fadeAlpha(to: 1.0, duration: 1.0)
        gameOverNode.run(fadeInGameOverNode)
        
        // Add "Game Over" label with a slight delay
        let gameOverLabel = SKLabelNode(text: "Game Over")
        gameOverLabel.fontName = "Arial"
        gameOverLabel.fontSize = 40
        gameOverLabel.fontColor = .white
        gameOverLabel.position = CGPoint(x: 0, y: gameOverNode.frame.height * 0.3)
        gameOverLabel.zPosition = 13
        gameOverLabel.alpha = 0.0
        gameOverNode.addChild(gameOverLabel)
        
        let fadeInLabel = SKAction.fadeAlpha(to: 1.0, duration: 1.0)
        let moveUp = SKAction.moveBy(x: 0, y: 10, duration: 1.0)
        let labelAction = SKAction.group([fadeInLabel, moveUp])
        gameOverLabel.run(labelAction)
        
        // Add Score label
        let scoreLabel = SKLabelNode(text: "Score: \(score)")
        scoreLabel.fontName = "Arial"
        scoreLabel.fontSize = 30
        scoreLabel.fontColor = .white
        scoreLabel.position = CGPoint(x: 0, y: gameOverNode.frame.height * 0.1)
        scoreLabel.zPosition = 13
        scoreLabel.alpha = 0.0
        gameOverNode.addChild(scoreLabel)
        
        let fadeInScoreLabel = SKAction.fadeAlpha(to: 1.0, duration: 1.0)
        scoreLabel.run(fadeInScoreLabel)
        
        // Add Retry button with animation
        let retryButton = createButton(withText: "Retry", atPosition: CGPoint(x: 0, y: -gameOverNode.frame.height * 0.1))
        retryButton.name = "retryButton"
        retryButton.alpha = 0.0
        gameOverNode.addChild(retryButton)
        
        let fadeInRetry = SKAction.fadeAlpha(to: 1.0, duration: 1.0)
        let scaleUpRetry = SKAction.scale(to: 1.2, duration: 0.5)
        let scaleDownRetry = SKAction.scale(to: 1.0, duration: 0.5)
        let pulseRetry = SKAction.sequence([scaleUpRetry, scaleDownRetry])
        let retryAction = SKAction.group([fadeInRetry, pulseRetry])
        retryButton.run(retryAction)
    }
    
    func createButton(withText text: String, atPosition position: CGPoint) -> SKLabelNode {
        let button = SKLabelNode(text: text)
        button.fontSize = 25
        button.fontColor = .white
        button.position = position
        return button
    }
    
    func restartGame() {
<<<<<<< HEAD
        if let cameraNode = self.camera, let gameOverScreen = cameraNode.childNode(withName: "gameOverScreen") {
            gameOverScreen.removeFromParent()
        }
        player.position = layoutInfo.playerStartingPosition
=======
        if let cameraNode = self.camera {
                cameraNode.childNode(withName: "gameOverScreen")?.removeFromParent()
                cameraNode.childNode(withName: "redOverlay")?.removeFromParent()
                cameraNode.childNode(withName: "gameOverImage")?.removeFromParent()
            }
        player.position = centerPosition
>>>>>>> 44450552
        joystick.endTouch()
        shootJoystick.endTouch()
        waveCounter = 0
        gameInfo.reset()
//        currentWaveIndex = 0
//        xombieSpeed = 0.3
//        xombieHealth = 3.0
//        wizardHealth = 15.0
//        gracePeriod = 7.0
//        pendingEnemies = 0
//        enemiesToSpawn = 0


        miniWaveInterval = 3.0
        isBossStage = false
        arenaBounds = nil
<<<<<<< HEAD
=======
        gracePeriod = 7.0
        pendingEnemies = 0
        enemiesToSpawn = 0
        hordeSpawnInterval = 1.0
        normalSpawnInterval = 3.0
>>>>>>> 44450552
        
        playerState.currentXP = 0
        playerState.resetToBaseStats()
        
        if let existingWizard = wizardBoss {
            existingWizard.removeFromParent()
            wizardBoss = nil
        }
        setUpGame()
    }
    
    func updateUpgradeStatsLabel() {
        upgradeStatsLabel.text = "Dmg: \(playerState.currentDamage) | Range: \(playerState.currentRange) | AtkSpeed: \( playerState.currentAttackSpeed)"
    }
    
    //Function used to handle removing zombies from tracking structure (in exploder class)
    func removeZombieFromTracking(_ zombie: ZPExploderZombieNode) {
        if let index = enemyManager.enemies.firstIndex(where: { $0 === zombie }) {
            enemyManager.enemies.remove(at: index)
        }
    }
    
    func stopEnemyMovement(_ enemy: ZPZombie) {
        enemy.removeAllActions()
        enemy.isAttacking = true
    }
    
    func resumeEnemyMovement(_ enemy: ZPZombie) {
        enemy.isAttacking = false
        enemy.moveTowards(playerPosition: player.position)
    }
    
}



extension ZPGameScene: SKPhysicsContactDelegate {
    
    func didBegin(_ contact: SKPhysicsContact) {
        let bodyA = contact.bodyA
        let bodyB = contact.bodyB

        let categoryA = bodyA.categoryBitMask
        let categoryB = bodyB.categoryBitMask

        // Sort so we always have lower category first for easier logic
        let firstBody: SKPhysicsBody
        let secondBody: SKPhysicsBody

        if categoryA < categoryB {
           firstBody = bodyA
           secondBody = bodyB
        } else {
           firstBody = bodyB
           secondBody = bodyA
        }
        
        if (firstBody.categoryBitMask == PhysicsCategory.player && secondBody.categoryBitMask == PhysicsCategory.border) {
//            print("🔴 Player collided with Border")
        }

        // Player & Enemy collision
        if (firstBody.categoryBitMask == PhysicsCategory.player && secondBody.categoryBitMask == PhysicsCategory.enemy) {
            if let enemyNode = secondBody.node as? ZPZombie {
                if enemyNode.lastHitPlayerTime + enemyNode.hitPlayerCooldown < currentGameTime {
                    startDamagingPlayer(with: enemyNode, currentTime: currentGameTime)
                    enemyNode.lastHitPlayerTime = currentGameTime
                }
            }
        }

        // Projectile & Enemy/Boss collision
        if ((firstBody.categoryBitMask == PhysicsCategory.enemy || firstBody.categoryBitMask == PhysicsCategory.boss || firstBody.categoryBitMask == PhysicsCategory.exploder) && secondBody.categoryBitMask == PhysicsCategory.projectile) {
            if let projectileNode = secondBody.node as? SKSpriteNode {
                if let enemyNode = firstBody.node as? ZPZombie {
                    if shouldDamageEnemy(projectile: projectileNode, enemy: enemyNode) {
                        handleProjectileCollision(with: enemyNode)
                    }
                } else if let bossNode = firstBody.node as? ZPWizard {
                    if shouldDamageEnemy(projectile: projectileNode, enemy: bossNode) {
                        handleProjectileCollision(with: bossNode)
                    }
                }
                if !playerState.projectilesPierce {
                    projectileNode.removeFromParent()
                }
            }
        }
        
        //Player & Beam Collision
        if (firstBody.categoryBitMask == PhysicsCategory.bossBeam && secondBody.categoryBitMask == PhysicsCategory.player) || (firstBody.categoryBitMask == PhysicsCategory.player && secondBody.categoryBitMask == PhysicsCategory.bossBeam) {
            if let beamNode = firstBody.categoryBitMask == PhysicsCategory.bossBeam ? firstBody.node : secondBody.node,
               let beamBody = beamNode.physicsBody {
                activeBeamContacts.insert(beamBody)
            }
            
        }
        
        // remove projectile if it hits border
        if ((firstBody.categoryBitMask == PhysicsCategory.border) && secondBody.categoryBitMask == PhysicsCategory.projectile) {
            if let projectileNode = secondBody.node as? SKSpriteNode {
                if !playerState.projectilesPierce {
                    projectileNode.removeFromParent()
                }
            }
        }
        
        // Freeze Explosion & Enemy/Boss collision
        if ((firstBody.categoryBitMask == PhysicsCategory.enemy || firstBody.categoryBitMask == PhysicsCategory.boss || firstBody.categoryBitMask == PhysicsCategory.exploder) && secondBody.categoryBitMask == PhysicsCategory.freeze) {
            let currentTime = CACurrentMediaTime()
            if let enemyNode = firstBody.node as? ZPZombie {
                enemyNode.freeze(currentTime: currentTime, duration: playerState.freezeDuration)
            } else if let bossNode = firstBody.node as? ZPWizard {
                bossNode.freeze(currentTime: currentTime, duration: playerState.freezeDuration)
            }
        }

        // Blade & Enemy/Boss collision
        if ((firstBody.categoryBitMask == PhysicsCategory.enemy || firstBody.categoryBitMask == PhysicsCategory.boss || firstBody.categoryBitMask == PhysicsCategory.exploder) && secondBody.categoryBitMask == PhysicsCategory.blade) {
            if let enemyNode = firstBody.node as? ZPZombie {
                handleBladeCollision(with: enemyNode)
            } else if let bossNode = firstBody.node as? ZPWizard {
                handleBladeCollision(with: bossNode)
            }
        }
        
        // Barrier & Enemy/Boss collision
        if ((firstBody.categoryBitMask == PhysicsCategory.enemy || firstBody.categoryBitMask == PhysicsCategory.boss || firstBody.categoryBitMask == PhysicsCategory.exploder) && secondBody.categoryBitMask == PhysicsCategory.protectiveBarrier) {
            if let enemyNode = firstBody.node as? ZPZombie {
                handleBarrierCollision(withEnemy: enemyNode)
            } else if let bossNode = firstBody.node as? ZPWizard {
                handleBarrierCollision(withBoss: bossNode)
            }
        }
        
        // Shield & Enemy/Boss collision
        if ((firstBody.categoryBitMask == PhysicsCategory.enemy || firstBody.categoryBitMask == PhysicsCategory.boss || firstBody.categoryBitMask == PhysicsCategory.exploder) && secondBody.categoryBitMask == PhysicsCategory.shield) {
            if let enemyNode = firstBody.node as? ZPZombie {
                handleShieldCollision(withEnemy: enemyNode)
            } else if let bossNode = firstBody.node as? ZPWizard {
                handleShieldCollision(withBoss: bossNode)
            }
        }

    }
    
    func didEnd(_ contact: SKPhysicsContact) {
        let bodyA = contact.bodyA
        let bodyB = contact.bodyB

        let categoryA = bodyA.categoryBitMask
        let categoryB = bodyB.categoryBitMask

        let firstBody: SKPhysicsBody
        let secondBody: SKPhysicsBody

        if categoryA < categoryB {
           firstBody = bodyA
           secondBody = bodyB
        } else {
           firstBody = bodyB
           secondBody = bodyA
        }

        if ((firstBody.categoryBitMask == PhysicsCategory.enemy || firstBody.categoryBitMask == PhysicsCategory.boss) &&
            secondBody.categoryBitMask == PhysicsCategory.protectiveBarrier) {
            
            if let enemyNode = firstBody.node as? ZPZombie {
                enemyNode.isSlowedByBarrier = false
                enemyNode.movementSpeed = enemyNode.baseSpeed
                enemyNode.color = enemyNode.baseColor
                enemyNode.colorBlendFactor = 1.0
            } else if let bossNode = firstBody.node as? ZPWizard {
                bossNode.isSlowedByBarrier = false
                bossNode.movementSpeed = bossNode.baseSpeed
                bossNode.color = bossNode.baseColor
                bossNode.colorBlendFactor = 1.0
            }
        }
        
        //Player and beam collision end
        if (firstBody.categoryBitMask == PhysicsCategory.bossBeam && secondBody.categoryBitMask == PhysicsCategory.player) || (firstBody.categoryBitMask == PhysicsCategory.player && secondBody.categoryBitMask == PhysicsCategory.bossBeam) {
            if let beamNode = firstBody.categoryBitMask == PhysicsCategory.bossBeam ? firstBody.node : secondBody.node,
               let beamBody = beamNode.physicsBody {
                activeBeamContacts.remove(beamBody)
            }
        }
    }
    
    // MARK: Collision Methods
    
    /// Handles collisions between the Projectile and a ZPZombie (enemy).
    func handleProjectileCollision(with enemy: ZPZombie) {
        applyDamageToEnemy(enemy, damage: playerState.currentDamage)
    }
    
    /// Handles collisions between the Projectile and the ZPWizard (boss).
    func handleProjectileCollision(with boss: ZPWizard) {
        applyDamageToBoss(boss, damage: playerState.currentDamage)
    }
    
    /// Handles collisions between the Blade and a ZPZombie (enemy).
    func handleBladeCollision(with enemy: ZPZombie) {
        let currentTime = CACurrentMediaTime()
        
        if currentTime - enemy.lastSpinningBladeDamageTime > playerState.spinningBladesDamageCooldown {
            enemy.lastSpinningBladeDamageTime = currentTime
            applyDamageToEnemy(enemy, damage: playerState.spinningBladesDamage)
        }
    }
    
    /// Handles collisions between the Blade and the ZPWizard (boss).
    func handleBladeCollision(with boss: ZPWizard) {
        let currentTime = CACurrentMediaTime()
        
        if currentTime - boss.lastSpinningBladeDamageTime > playerState.spinningBladesDamageCooldown {
            boss.lastSpinningBladeDamageTime = currentTime
            applyDamageToBoss(boss, damage: playerState.spinningBladesDamage)
        }
    }
    
    /// Handles collision between protective barrier and an enemy.
    func handleBarrierCollision(withEnemy enemy: ZPZombie) {
        let currentTime = CACurrentMediaTime()
        let damageCooldown: TimeInterval = max(0.3, 1.0 - playerState.barrierPulseFrequency)
        
        if currentTime - enemy.lastBarrierDamageTime > damageCooldown {
            enemy.lastBarrierDamageTime = currentTime
            applyDamageToEnemy(enemy, damage: playerState.currentDamage * playerState.barrierDamageFactor)
        }
        
        if !enemy.isSlowedByBarrier {
            enemy.isSlowedByBarrier = true
            enemy.movementSpeed = max(enemy.movementSpeed - playerState.barrierSlowAmount, 0.05)
        }
    }
    
    /// Handles collision between protective barrier and the boss.
    func handleBarrierCollision(withBoss boss: ZPWizard) {
        let currentTime = CACurrentMediaTime()
        let damageCooldown: TimeInterval = max(0.3, 1.0 - playerState.barrierPulseFrequency)
        
        if currentTime - boss.lastBarrierDamageTime > damageCooldown {
            boss.lastBarrierDamageTime = currentTime
            applyDamageToBoss(boss, damage: playerState.currentDamage * playerState.barrierDamageFactor)
        }
        
        if !boss.isSlowedByBarrier {
            boss.isSlowedByBarrier = true
            boss.movementSpeed = max(boss.movementSpeed - playerState.barrierSlowAmount, 0.05)
        }
    }
    
    /// Handles collision between the shield and a regular enemy
    func handleShieldCollision(withEnemy enemy: ZPZombie) {
        let currentTime = CACurrentMediaTime()
        let shieldHitCooldown: TimeInterval = 1.0
        
        if currentTime - enemy.lastShieldHitTime > shieldHitCooldown {
            enemy.lastShieldHitTime = currentTime
            absorbShieldHit()
            applyKnockback(to: enemy, strength: 50, duration: 0.3)
        }
    }

    /// Handles collision between the shield and the boss
    func handleShieldCollision(withBoss boss: ZPWizard) {
        absorbShieldHit()
        applyDamageToBoss(boss, damage: boss.health * playerState.spectralShieldDamageFactor)
    }
    
    
    // MARK: Helpers for collisions
    func startDamagingPlayer(with enemy: ZPZombie, currentTime: TimeInterval) {
        damagingEnemies.insert(enemy)
        stopEnemyMovement(enemy)
        applyDamageToPlayer(from: enemy)
        lastDamageTime = currentTime
    }
    
    func startDamagingPlayerWithBeam(withBeam beamNode: SKNode) {
        //Add beam's physics body to activeBeamContacts
        if let beamBody = beamNode.physicsBody {
            activeBeamContacts.insert(beamBody)
        }
        
        //Start applying damage every 0.5 seconds
        let damageAction = SKAction.repeatForever(
            SKAction.sequence([
                SKAction.run { [weak self] in
                    self?.bossHitPlayer()
                },
                SKAction.wait(forDuration: 0.5)
            ])
        )
        beamNode.run(damageAction, withKey: "damagePlayerWithBeam")
    }
    
    func stopDamagingPlayerWithBeam(withBeam beamNode: SKNode) {
        //Remove beam's physics body from activeBeamContacts
        if let beamBody = beamNode.physicsBody {
            activeBeamContacts.remove(beamBody)
        }
        //Stop the damage action
        beamNode.removeAction(forKey: "damagePlayerWithBeam")
    }
    
    // Used to checking if piercing arrow should keep damaging same enemy or not
    func shouldDamageEnemy(projectile: SKSpriteNode, enemy: SKNode) -> Bool {
        guard let damagedEnemies = projectile.userData?.object(forKey: "damagedEnemies") as? NSMutableSet else {
            // Create a new set if it doesn't exist
            let newSet = NSMutableSet()
            projectile.userData?.setValue(newSet, forKey: "damagedEnemies")
            newSet.add(enemy)
            return true
        }
        
        if damagedEnemies.contains(enemy) {
            return false // Already damaged this enemy
        } else {
            damagedEnemies.add(enemy)
            return true // Enemy not yet damaged by this projectile
        }
    }
    
    func applyDamageToPlayer(from enemy: ZPZombie) {
        flashPlayer()
        playerLives -= 1
        updateProgressLabel()
        
        if playerLives <= 0 {
            showGameOverScreen()
        }
    }
    
    func applyDamageToBoss(_ boss: ZPWizard, damage: Double) {
        boss.takeDamage(amount: damage)
        if boss.health <= 0 {
            handleBossDefeat()
        }
    }
    
    func applyDamageToEnemy(_ enemy: ZPZombie, damage: Double) {
        enemy.takeDamage(amount: damage)
    }

}<|MERGE_RESOLUTION|>--- conflicted
+++ resolved
@@ -127,15 +127,12 @@
     var progressLabel: SKLabelNode!
     var miniWaveInterval: TimeInterval = 3.0
     var isTransitioningWave: Bool = false
-<<<<<<< HEAD
-=======
     var hordeSpawnInterval: TimeInterval = 1.0
     var normalSpawnInterval: TimeInterval = 3.0
     
     var maxRegularZombies: Int = 3
     var maxChargerZombies: Int = 0
     var maxExploderZombies: Int = 0
->>>>>>> 44450552
     var isBossStage: Bool = false
     
     private var displayedEnemyMessages: Set<Int> = []
@@ -560,21 +557,12 @@
     func initializeWaves() {
         //Define waves 1 through 7
         waveCycle = [
-<<<<<<< HEAD
-            Wave(waveNumber: 1, totalEnemies: 1, regularEnemies: 1, chargerEnemies: 0, exploderEnemies: 0, isHorde: false, isBoss: true, spawnInterval: 3.0, requiresFullClearance: false),
-            Wave(waveNumber: 2, totalEnemies: 1, regularEnemies: 1, chargerEnemies: 0, exploderEnemies: 0, isHorde: false, isBoss: false, spawnInterval: 2.8, requiresFullClearance: false),
-            Wave(waveNumber: 3, totalEnemies: 1, regularEnemies: 1, chargerEnemies: 0, exploderEnemies: 0, isHorde: true, isBoss: false, spawnInterval: 1.0, requiresFullClearance: false),
-            Wave(waveNumber: 4, totalEnemies: 1, regularEnemies: 1, chargerEnemies: 0, exploderEnemies: 0, isHorde: false, isBoss: false, spawnInterval: 2.3, requiresFullClearance: false),
-            Wave(waveNumber: 5, totalEnemies: 1, regularEnemies: 1, chargerEnemies: 0, exploderEnemies: 0, isHorde: false, isBoss: false, spawnInterval: 2.1, requiresFullClearance: false),
-            Wave(waveNumber: 6, totalEnemies: 1, regularEnemies: 1, chargerEnemies: 0, exploderEnemies: 0, isHorde: true, isBoss: false, spawnInterval: 1.0, requiresFullClearance: true),
-=======
             Wave(waveNumber: 1, totalEnemies: 10, regularEnemies: 10, chargerEnemies: 0, exploderEnemies: 0, isHorde: false, isBoss: false, spawnInterval: normalSpawnInterval, requiresFullClearance: false),
             Wave(waveNumber: 2, totalEnemies: 15, regularEnemies: 15, chargerEnemies: 0, exploderEnemies: 0, isHorde: false, isBoss: false, spawnInterval: 2.8, requiresFullClearance: false),
             Wave(waveNumber: 3, totalEnemies: 25, regularEnemies: 25, chargerEnemies: 0, exploderEnemies: 0, isHorde: true, isBoss: false, spawnInterval: 1.0, requiresFullClearance: false),
             Wave(waveNumber: 4, totalEnemies: 20, regularEnemies: 15, chargerEnemies: 5, exploderEnemies: 0, isHorde: false, isBoss: false, spawnInterval: 2.3, requiresFullClearance: false),
             Wave(waveNumber: 5, totalEnemies: 20, regularEnemies: 15, chargerEnemies: 0, exploderEnemies: 5, isHorde: false, isBoss: false, spawnInterval: 2.1, requiresFullClearance: false),
             Wave(waveNumber: 6, totalEnemies: 35, regularEnemies: 20, chargerEnemies: 8, exploderEnemies: 7, isHorde: true, isBoss: false, spawnInterval: 1.0, requiresFullClearance: true),
->>>>>>> 44450552
             Wave(waveNumber: 7, totalEnemies: 1, regularEnemies: 0, chargerEnemies: 0, exploderEnemies: 0, isHorde: false, isBoss: true, spawnInterval: 0.0, requiresFullClearance: false)
         ]
     }
@@ -1443,17 +1431,11 @@
         updateProgressLabel()
         
         //Increase difficulty variables
-<<<<<<< HEAD
         gameInfo.incrementZombieSpeed(by: 0.1)
         gameInfo.incrementZombieHealth(by: 3.0)
         gameInfo.incrementWizardHealth(by: 15.0)
         
         gameInfo.updateWaveGravityPeriod(to: max(1.0, gameInfo.waveGracePeriod - 2.0)) // Decrease grace period, minimum 5 seconds
-=======
-        zombieSpeed += 0.1
-        zombieHealth *= 2
-        wizardHealth *= 2
->>>>>>> 44450552
         miniWaveInterval = max(1.0, miniWaveInterval - 0.1)
         
         //Show post boss message
@@ -2264,22 +2246,13 @@
     }
     
     func restartGame() {
-<<<<<<< HEAD
         if let cameraNode = self.camera, let gameOverScreen = cameraNode.childNode(withName: "gameOverScreen") {
             gameOverScreen.removeFromParent()
         }
         player.position = layoutInfo.playerStartingPosition
-=======
-        if let cameraNode = self.camera {
-                cameraNode.childNode(withName: "gameOverScreen")?.removeFromParent()
-                cameraNode.childNode(withName: "redOverlay")?.removeFromParent()
-                cameraNode.childNode(withName: "gameOverImage")?.removeFromParent()
-            }
-        player.position = centerPosition
->>>>>>> 44450552
+            }
+        player.position = layoutInfo.playerStartingPosition
         joystick.endTouch()
-        shootJoystick.endTouch()
-        waveCounter = 0
         gameInfo.reset()
 //        currentWaveIndex = 0
 //        xombieSpeed = 0.3
@@ -2290,17 +2263,16 @@
 //        enemiesToSpawn = 0
 
 
+
+
         miniWaveInterval = 3.0
         isBossStage = false
         arenaBounds = nil
-<<<<<<< HEAD
-=======
         gracePeriod = 7.0
         pendingEnemies = 0
         enemiesToSpawn = 0
         hordeSpawnInterval = 1.0
         normalSpawnInterval = 3.0
->>>>>>> 44450552
         
         playerState.currentXP = 0
         playerState.resetToBaseStats()
