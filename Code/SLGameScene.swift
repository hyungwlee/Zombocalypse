//
//  SLGameScene.swift
//  Zombocalypse
//
//
//

import SpriteKit
import GameplayKit
import CoreGraphics

extension CGPoint {
    func distance(to otherPoint: CGPoint) -> CGFloat {
        let dx = otherPoint.x - self.x
        let dy = otherPoint.y - self.y
        return sqrt(dx * dx + dy * dy)
    }
}
extension CGVector {
    var normalized: CGVector {
        let length = sqrt(dx * dx + dy * dy)
        return length > 0 ? CGVector(dx: dx / length, dy: dy / length) : .zero
    }
}

struct Wave {
    let waveNumber: Int
    let totalEnemies: Int
    let regularEnemies: Int
    let chargerEnemies: Int
    let exploderEnemies: Int
    let isHorde: Bool
    let isBoss: Bool
    let spawnInterval: TimeInterval
    let requiresFullClearance: Bool
    
    // Track spawned enemies
    var spawnedRegular: Int = 0
    var spawnedCharger: Int = 0
    var spawnedExploder: Int = 0
    
    // Determine if all enemies have been spawned
    var allEnemiesSpawned: Bool {
        return (spawnedRegular >= regularEnemies) &&
               (spawnedCharger >= chargerEnemies) &&
               (spawnedExploder >= exploderEnemies)
    }
    
    // Initialize without default values for spawned counts
    init(waveNumber: Int, totalEnemies: Int, regularEnemies: Int, chargerEnemies: Int, exploderEnemies: Int, isHorde: Bool, isBoss: Bool, spawnInterval: TimeInterval, requiresFullClearance: Bool) {
        self.waveNumber = waveNumber
        self.totalEnemies = totalEnemies
        self.regularEnemies = regularEnemies
        self.chargerEnemies = chargerEnemies
        self.exploderEnemies = exploderEnemies
        self.isHorde = isHorde
        self.isBoss = isBoss
        self.spawnInterval = spawnInterval
        self.requiresFullClearance = requiresFullClearance
    }
}


class SLGameScene: SKScene, SLPlayerStateDelegate {
    
    unowned let context: SLGameContext
    var gameInfo: SLGameInfo { return context.gameInfo }
    var layoutInfo: SLLayoutInfo { return context.layoutInfo }

    var playerState = SLPlayerState()
    var skillManager: SLSkillManager!
    var enemyManager: SLEnemyManager!
    var mapManager: SLMapManager!
    var upgradeShopManager: SLUpgradeShopManager!
    var overlayManager: SLOverlayManager!
    private var upgradeOverlay: SLUpgradeShopOverlayNode?
    
    var joystick: SLJoystick!
    var shootJoystick: SLJoystick!
    private var activeTouches: [UITouch: SLJoystick] = [:]
    
    var player: SKSpriteNode!
    var crossbowNode: SKSpriteNode!
    var bladesContainer: SKNode?
    var barrierContainer: SKNode?
    var shieldContainer: SKNode?
    var spectralShield: SKShapeNode?
    var upgradeStatsLabel: SKLabelNode!
    var playerHealthBar: SLHealthBarNode!
    var playerLivesLabel: SKLabelNode!
    var playerLives: Double = 3.0 {
        didSet {
            playerLivesLabel.text = "Lives: \(playerLives)"
            playerHealthBar.setHealth(playerLives)
        }
    }
    var playerShootingProgressBar: SLHealthBarNode!
    var shootingProgress: CGFloat = 1.0 {
        didSet {
            playerShootingProgressBar.setProgress(shootingProgress)
        }
    }
    private var isPlayerFlashing: Bool = false
    
    var damagingEnemies: Set<SLZombie> = []
    private var wizardBoss: SLWizard?
    var activeBeamContacts: Set<SKPhysicsBody> = []
    var beamDamageTimer: Timer?
    var arenaBounds: CGRect?
    
    var gameOver: Bool = false
    var isGamePaused: Bool = false
    
    private var lastShootTime: TimeInterval = 0.0
    var currentGameTime: TimeInterval = 0.0
    var lastDamageTime: TimeInterval = 0.0
    var lastGrenadeTime: TimeInterval = 0.0
    var lastFreezeSound: TimeInterval = 0.0
    private var lastUpdateTime: TimeInterval = 0.0

        
    var waveCycle: [Wave] = []
    var waveProgressionWorkItem: DispatchWorkItem?
    
    private var waveTransitionTimer: SLPausableTimer?
    private var remainingGracePeriod: TimeInterval = 0.0
    private var isGracePeriodActive: Bool = false
    var progressLabel: SKLabelNode!
    var miniWaveInterval: TimeInterval = 3.0
    var isTransitioningWave: Bool = false
    var isBossStage: Bool = false
    
    private var displayedEnemyMessages: Set<Int> = []
    private let newEnemyMessages: [Int: String] = [
        4: "New Enemy: Charger!",
        5: "New Enemy: Exploder!",
        7: "New Boss: Wizard!",
    ]
    private let newEnemyBannerMapping: [Int: String] = [
        4: "sl_charger_banner",
        5: "sl_exploder_banner"
    ]
    private let waveMessageLabel = SKLabelNode(fontNamed: "Arial")
        
    var scoreNode: SKSpriteNode!
    var scoreLabel: SKLabelNode!
    var waveNode: SKSpriteNode!
    var waveLabel: SKLabelNode!
    var topOverlayNode: SKShapeNode!
    var score: Int = 0 {
        didSet {
            scoreLabel.text = "\(score)"
        }
    }
    private var waveCounter: Int = 0 {
        didSet {
            waveLabel.text = "\(waveCounter)"
        }
    }
    
    var xpBarNode: SLXPBarNode!
    var xpNodes: [SLXPNode] = []
    var xpNodesToRemove: [SLXPNode] = []
    var xpSpawnTimer: Timer?
    let xpSpawnInterval: TimeInterval = 1.0
    
    var hordeSpawnInterval: TimeInterval = 1.0
    var normalSpawnInterval: TimeInterval = 3.0
    
    // -----

    init(context: SLGameContext, size: CGSize) {
        self.context = context
        super.init(size: size)
        self.scaleMode = .resizeFill
    }

    required init?(coder aDecoder: NSCoder) {
        fatalError("init(coder:) has not been implemented")
    }
    
    override func didMove(to view: SKView) {
        
        playerState.delegate = self
        skillManager = SLSkillManager(player: playerState)
        upgradeShopManager = SLUpgradeShopManager(scene: self, skillManager: skillManager)
        overlayManager = SLOverlayManager(scene: self)
        enemyManager = SLEnemyManager(scene: self)
        mapManager = SLMapManager(sectionWidth: layoutInfo.mapSectionSize.width, sectionHeight: layoutInfo.mapSectionSize.height, numSections: layoutInfo.numberOfMapSections, scene: self)
        mapManager.setupBackground(in: self, withTexture: "sl_map")
        
        self.physicsWorld.contactDelegate = self
                
        self.anchorPoint = CGPoint(x: 0.5, y: 0.5)
        self.view?.isMultipleTouchEnabled = true
        let cameraNode = SKCameraNode()
        self.camera = cameraNode
        addChild(cameraNode)
        
        //Initialize HealthBar for player
        let healthBarSize = layoutInfo.healthBarSize
        playerHealthBar = SLHealthBarNode(
            size: healthBarSize,
            maxHealth: playerState.baseMaxHealth,
            foregroundColor: UIColor(hex: "#00C300") ?? .green,
            backgroundColor: UIColor(hex: "#004500") ?? .black
        )
        playerHealthBar.position = CGPoint(x: 0, y: layoutInfo.healthBarOffset)
        playerHealthBar.zPosition = 5
        
        playerShootingProgressBar = SLHealthBarNode(
            size: layoutInfo.progressBarSize,
            maxHealth: 1.0,
            foregroundColor: UIColor(hex: "#01403D") ?? .darkGray, //This changes the color that is behind the shootprogressbar
            backgroundColor: .black,
            showProgressBar: true,
            progressColor: UIColor(hex: "#00DCD1") ?? .blue
        )
        playerShootingProgressBar.position = CGPoint(x: 0, y: -healthBarSize.height) // Positioned below the health bar
        playerHealthBar.addChild(playerShootingProgressBar)
        
        setUpGame()
        //Wave message label (center of screen every round)
        waveMessageLabel.fontSize = 40
        waveMessageLabel.fontColor = .red
        waveMessageLabel.position = CGPoint(x: size.width / 2, y: size.height - 180)
        waveMessageLabel.zPosition = 5
        waveMessageLabel.isHidden = true
//        cameraNode.addChild(waveMessageLabel)
        
        //Add camera-related HUD elements
//        cameraNode.addChild(playerLivesLabel)
        cameraNode.addChild(playerHealthBar)
        cameraNode.addChild(scoreNode)
        cameraNode.addChild(waveNode)
        cameraNode.addChild(topOverlayNode)
//        cameraNode.addChild(progressLabel)
        cameraNode.addChild(joystick)
        cameraNode.addChild(shootJoystick)
        
        beamDamageTimer = Timer.scheduledTimer(withTimeInterval: 0.25, repeats: true) { [weak self] _ in
            self?.applyBeamDamage()
        }
        
//        let spinningBladesSkill = skillManager.createRegularSkillInstance(for: .spinningBlades)
//        skillManager.acquireOrUpgradeRegularSkill(spinningBladesSkill!)
        
        let protectiveBarrierSkill = skillManager.createRegularSkillInstance(for: .protectiveBarrier)
        skillManager.acquireOrUpgradeRegularSkill(protectiveBarrierSkill!)
        
        let freezeSkill = skillManager.createRegularSkillInstance(for: .freeze)
        skillManager.acquireOrUpgradeRegularSkill(freezeSkill!)

//        skillManager.acquireSpecialSkill(.helpingHand)
        skillManager.acquireSpecialSkill(.spectralShield)
//        skillManager.acquireSpecialSkill(.reinforcedArrow)
//        skillManager.acquireSpecialSkill(.mightyKnockback)
    }
    
    deinit {
        beamDamageTimer?.invalidate()
    }
    
    func setUpGame() {
        SLSoundManager.shared.playBackgroundMusic(named: "sl_bg_music")
        SLSoundManager.shared.setBackgroundMusicVolume(0.5)
        
        backgroundColor = .white
        gameOver = false
        playerState.resetToBaseStats()
        
        // Sets up player at fixed start position
        if player == nil {
            player = SKSpriteNode(imageNamed: "sl_player_right")
            let playerScale = layoutInfo.playerHeight / player.size.height
            player.setScale(playerScale)
            player.position = layoutInfo.playerStartingPosition
            player.color = .white // Default color
            player.colorBlendFactor = 0.0
            
            // MARK: Physics
            let playerPhysicsSize = CGSize(width: player.size.width, height: player.size.height * 0.7)
            player.physicsBody = SKPhysicsBody(texture: player.texture!, size: playerPhysicsSize)
//            player.physicsBody = SKPhysicsBody(texture: player.texture!, size: player.size)
            player.physicsBody?.categoryBitMask = SLPhysicsCategory.player
            player.physicsBody?.contactTestBitMask = SLPhysicsCategory.enemy | SLPhysicsCategory.xp | SLPhysicsCategory.bossBeam | SLPhysicsCategory.border | SLPhysicsCategory.bossArenaBorder
            player.physicsBody?.collisionBitMask = SLPhysicsCategory.border | SLPhysicsCategory.bossArenaBorder
            player.physicsBody?.affectedByGravity = false
            player.physicsBody?.allowsRotation = false
            player.physicsBody?.isDynamic = true
            addChild(player)
            
            let crossbowNode = SKSpriteNode(imageNamed: "sl_crossbow")
            let crossBowScale = layoutInfo.crossBowHeight / crossbowNode.size.height
            crossbowNode.setScale(crossBowScale)
            crossbowNode.anchorPoint = CGPoint(x: 0.5, y: 0.0)
            crossbowNode.position = CGPoint(x: 0, y: player.size.height * -0.32)
            crossbowNode.zPosition = player.zPosition + 1
            crossbowNode.zRotation = .pi / -1.75
            player.addChild(crossbowNode)
            self.crossbowNode = crossbowNode
            
            //Initialize blades container
            bladesContainer = SKNode()
            bladesContainer?.position = CGPoint.zero
            bladesContainer?.zPosition = 1
            bladesContainer?.name = "bladesContainer"
            camera?.addChild(bladesContainer!)
            
            //Initialize barrier container
            barrierContainer = SKNode()
            barrierContainer?.position = CGPoint.zero
            barrierContainer?.zPosition = 2
            barrierContainer?.name = "barrierContainer"
            camera?.addChild(barrierContainer!)
            
            shieldContainer = SKNode()
            shieldContainer?.position = CGPoint.zero
            shieldContainer?.zPosition = 3
            shieldContainer?.name = "shieldContainer"
            camera?.addChild(shieldContainer!)
            
            //Player label above head
            let playerLabel = SKLabelNode(fontNamed: "Arial")
            playerLabel.text = "Player"
            playerLabel.fontSize = 20
            playerLabel.fontColor = .black
            playerLabel.position = CGPoint(x: 0, y: player.size.height / 2 + 30)
            playerLabel.name = "playerLabel"
//            player.addChild(playerLabel)
        }

        
//        TEST 'HARDSET' VALUES FOR BLADE
//        playerState.spinningBladesCount = 2
//        playerState.spinningBladesDamage = 3
//        playerState.spinningBladesSpeed = 1.0
//        skillManager.acquireOrUpgradeRegularSkill(
//            RegularSkill(definition: skillManager.allRegularDefinitions.first { $0.type == .spinningBlades }!)
//        )
//        playerState.barrierSize = 1000
////        playerState.barrierDamage = 1
//        playerState.barrierPulseFrequency = 2.0
//        skillManager.acquireOrUpgradeRegularSkill(
//            RegularSkill(definition: skillManager.allRegularDefinitions.first { $0.type == .protectiveBarrier }!))
        
        
        // Sets up lives label displaying playerLives
        if playerLivesLabel == nil {
            playerLivesLabel = SKLabelNode(fontNamed: "Arial")
            playerLivesLabel.fontSize = 20
            playerLivesLabel.fontColor = .black
            playerLivesLabel.position = CGPoint(x: -size.width / 2 + 80, y: size.height / 2 - 180)
            playerLivesLabel.zPosition = 5
        }
        playerLives = playerState.baseMaxHealth // Reset playerLives
        
        setupTopOverlay()
        
        // Set up score label at the top
        if scoreLabel == nil {
            scoreNode = SKSpriteNode(imageNamed: "sl_score_node")
            let scoreNodeScale = layoutInfo.scoreNodeHeight / scoreNode.size.height
            scoreNode.setScale(scoreNodeScale)
            scoreNode.position = CGPoint(x: layoutInfo.scoreNodePosition.x + scoreNode.size.width / 2, y: layoutInfo.scoreNodePosition.y - scoreNode.size.height / 2)
            scoreNode.zPosition = 6 // Above the overlay
            
            // This label only shows the number
            scoreLabel = SKLabelNode(fontNamed: "InknutAntiqua-ExtraBold")
            scoreLabel.fontSize = scoreNode.size.height * 0.36363636364
            scoreLabel.fontColor = .black
            scoreLabel.position = CGPoint(x: 0, y: scoreNode.size.height * -0.35 - scoreLabel.frame.height)
            scoreLabel.zPosition = 7
            
            scoreNode.addChild(scoreLabel)
        }
        score = 0
        
        //Set up wave label at the top
        if waveLabel == nil {
            waveNode = SKSpriteNode(imageNamed: "sl_wave_node")
            let waveNodeScale = layoutInfo.waveNodeHeight / scoreNode.size.height
            scoreNode.setScale(waveNodeScale)
            waveNode.position = CGPoint(x: layoutInfo.waveNodePosition.x - waveNode.size.width / 2, y: layoutInfo.waveNodePosition.y - waveNode.size.height / 2)
            waveNode.zPosition = 6 // Above the overlay
            
            // This label only shows the wave number
            waveLabel = SKLabelNode(fontNamed: "InknutAntiqua-ExtraBold")
            waveLabel.fontSize = waveNode.size.height * 0.36363636364
            waveLabel.fontColor = .black
            waveLabel.position = CGPoint(x: 0, y: waveNode.size.height * -0.35 - waveLabel.frame.height)
            waveLabel.zPosition = 7
            
            waveNode.addChild(waveLabel)
        }
        //Set up progress label at the top
        if progressLabel == nil {
            progressLabel = SKLabelNode(fontNamed:"Arial")
            progressLabel.fontSize = 20
            progressLabel.fontColor = .black
            progressLabel.position = CGPoint(x: 0, y: size.height / 2 - 130)
            progressLabel.zPosition = 5
        }
        
        //Displaying upgrade stats label
        if upgradeStatsLabel == nil {
            upgradeStatsLabel = SKLabelNode(fontNamed: "Arial")
            upgradeStatsLabel.fontSize = 12
            upgradeStatsLabel.fontColor = .black
            upgradeStatsLabel.position = CGPoint(x: 0, y: player.size.height / 2 + 50)
//            player.addChild(upgradeStatsLabel)
        }
        updateUpgradeStatsLabel()
                
        // Clear any existing enemies
        wizardBoss?.isAlive = false
        childNode(withName: "wizard")?.removeFromParent()
        removeZombies()
        
        //Clear any existing boundaries/barriers from boss
        if let arenaOutline = self.childNode(withName: "arenaOutline") {
            arenaOutline.removeFromParent()
        }
        if let arenaBarrier = self.childNode(withName: "arenaBarrier") {
            arenaBarrier.removeFromParent()
        }

        //Wave function
        //maintainEnemyCount()
        initializeWaves()
        startNextWave()
        
        //Set up joystick
        if joystick == nil {
            joystick = SLJoystick(baseRadius: layoutInfo.joystickBaseRadius, knobRadius: layoutInfo.joystickKnobRadius)
            joystick.position = layoutInfo.moveJoyStickPosition
            joystick.zPosition = 5
            //cameraNode?.addChild(joystick)
        }
        
        //Set up shooting joystick
        if shootJoystick == nil {
            shootJoystick = SLJoystick(baseRadius: layoutInfo.joystickBaseRadius, knobRadius: layoutInfo.joystickKnobRadius)
            shootJoystick.position = layoutInfo.shootJoyStickPosition
            shootJoystick.zPosition = 5
            //cameraNode?.addChild(shootJoystick)
        }
        updateUpgradeStatsLabel()
        
        let xpBar = SLXPBarNode(width: layoutInfo.xpBarNodeWidth)
        xpBar.position = layoutInfo.xpBarNodePosition
        xpBar.zPosition = 6
        camera?.addChild(xpBar)
        self.xpBarNode = xpBar
        startXPSpawnTimer()
    }
    
    func setupTopOverlay() {
        guard let cameraNode = self.camera else { return }
        
        // Create a semi-opaque black rectangle covering the top 1/6 of the screen
        let overlayHeight = size.height / 5.5
        let overlayRect = CGRect(
            x: -size.width / 2,
            y: size.height/2 - overlayHeight,
            width: size.width,
            height: overlayHeight
        )
        
        topOverlayNode = SKShapeNode(rect: overlayRect)
        topOverlayNode.fillColor = .black
        topOverlayNode.alpha = 0.4
        topOverlayNode.strokeColor = .clear
        topOverlayNode.zPosition = 5
    }
    
    // MARK: - Player Flash Effect

    /// Triggers a flashing red effect to indicate the player has taken damage.
    public func flashPlayer() {
        // Prevent overlapping flash animations
        guard !isPlayerFlashing else { return }
        isPlayerFlashing = true
        
        // Define the flash color and duration
        let flashColor = SKColor.red
        let flashDuration: TimeInterval = 0.2
        
        // Create color change actions
        let colorizeToFlash = SKAction.colorize(with: flashColor, colorBlendFactor: 1.0, duration: 0.05)
        let colorizeBack = SKAction.colorize(with: .white, colorBlendFactor: 0.0, duration: 0.05)
        
        // Sequence of flashing
        let flashSequence = SKAction.sequence([colorizeToFlash, colorizeBack])
        
        // Repeat the flash sequence a few times for a more noticeable effect
        let repeatFlash = SKAction.repeat(flashSequence, count: 1)
        
        // Completion action to reset the flashing flag
        let completion = SKAction.run { [weak self] in
            self?.isPlayerFlashing = false
            self?.player.colorBlendFactor = 0.0
        }
        
        // Run the flash sequence followed by the completion
        player.run(SKAction.sequence([repeatFlash, completion]))
    }
    
    func pauseGame() {
        guard !isGamePaused else { return }
        isGamePaused = true
        
        enemyManager.pauseAll()
        waveTransitionTimer?.pause()
        stopXPSpawnTimer()
        
        removeAction(forKey: "spawnNextEnemy")
        
        player.physicsBody?.velocity = .zero
    }
    
    func unpauseGame() {
        guard isGamePaused else { return }
        isGamePaused = false
        
        enemyManager.resumeAll()
        waveTransitionTimer?.resume()
        startXPSpawnTimer()
        
        let currentWaveObject = waveCycle[gameInfo.currentWaveIndex]
        let spawnAction = SKAction.run { [weak self] in
            self?.spawnNextEnemy()
        }
        let waitAction = SKAction.wait(forDuration: currentWaveObject.spawnInterval)
        let sequence = SKAction.sequence([waitAction, spawnAction])
        run(sequence, withKey: "spawnNextEnemy")
        
        for xpNode in xpNodesToRemove {
            self.playerState.currentXP += xpNode.xpAmount
            self.upgradeShopManager.incrementXPCount()
            self.updateXPBar()
            xpNode.removeFromParent()
        }
        
        // If you have any labels or banners currently showing that should vanish soon after resume,
        // you can find them and run a fade-out.
        if let cameraNode = self.camera {
            if !waveMessageLabel.isHidden {
                waveMessageLabel.removeAllActions()
                let fadeOut = SKAction.sequence([
                    SKAction.wait(forDuration: 2.0),
                    SKAction.fadeOut(withDuration: 0.5),
                    SKAction.run { [weak self] in self?.waveMessageLabel.isHidden = true }
                ])
                waveMessageLabel.run(fadeOut)
            }

            for banner in cameraNode.children where banner.name == "banner" {
                banner.removeAllActions()
                let fadeOut = SKAction.sequence([
                    SKAction.wait(forDuration: 2.0),
                    SKAction.fadeOut(withDuration: 0.5),
                    SKAction.removeFromParent()
                ])
                banner.run(fadeOut)
            }
        }
    }
    
    func initializeWaves() {
        //Define waves 1 through 7
        waveCycle = [
<<<<<<< HEAD
            Wave(waveNumber: 1, totalEnemies: 10, regularEnemies: 1, chargerEnemies: 0, exploderEnemies: 0, isHorde: false, isBoss: false, spawnInterval: normalSpawnInterval, requiresFullClearance: false),
            Wave(waveNumber: 2, totalEnemies: 15, regularEnemies: 15, chargerEnemies: 0, exploderEnemies: 0, isHorde: false, isBoss: false, spawnInterval: 2.8, requiresFullClearance: false),
            Wave(waveNumber: 3, totalEnemies: 25, regularEnemies: 25, chargerEnemies: 0, exploderEnemies: 0, isHorde: true, isBoss: false, spawnInterval: 1.0, requiresFullClearance: false),
            Wave(waveNumber: 4, totalEnemies: 20, regularEnemies: 15, chargerEnemies: 5, exploderEnemies: 0, isHorde: false, isBoss: false, spawnInterval: 2.3, requiresFullClearance: false),
            Wave(waveNumber: 5, totalEnemies: 20, regularEnemies: 15, chargerEnemies: 0, exploderEnemies: 5, isHorde: false, isBoss: false, spawnInterval: 2.1, requiresFullClearance: false),
            Wave(waveNumber: 6, totalEnemies: 35, regularEnemies: 20, chargerEnemies: 8, exploderEnemies: 7, isHorde: true, isBoss: false, spawnInterval: 1.0, requiresFullClearance: true),
=======
            Wave(waveNumber: 1, totalEnemies: 10, regularEnemies: 10, chargerEnemies: 0, exploderEnemies: 0, isHorde: false, isBoss: false, spawnInterval: normalSpawnInterval, requiresFullClearance: false),
            Wave(waveNumber: 2, totalEnemies: 15, regularEnemies: 15, chargerEnemies: 0, exploderEnemies: 0, isHorde: false, isBoss: false, spawnInterval: normalSpawnInterval, requiresFullClearance: false),
            Wave(waveNumber: 3, totalEnemies: 25, regularEnemies: 25, chargerEnemies: 0, exploderEnemies: 0, isHorde: true, isBoss: false, spawnInterval: hordeSpawnInterval, requiresFullClearance: false),
            Wave(waveNumber: 4, totalEnemies: 20, regularEnemies: 15, chargerEnemies: 5, exploderEnemies: 0, isHorde: false, isBoss: false, spawnInterval: normalSpawnInterval, requiresFullClearance: false),
            Wave(waveNumber: 5, totalEnemies: 20, regularEnemies: 15, chargerEnemies: 0, exploderEnemies: 5, isHorde: false, isBoss: false, spawnInterval: normalSpawnInterval, requiresFullClearance: false),
            Wave(waveNumber: 6, totalEnemies: 35, regularEnemies: 20, chargerEnemies: 8, exploderEnemies: 7, isHorde: true, isBoss: false, spawnInterval: hordeSpawnInterval, requiresFullClearance: true),
>>>>>>> 46b89e35
            Wave(waveNumber: 7, totalEnemies: 1, regularEnemies: 0, chargerEnemies: 0, exploderEnemies: 0, isHorde: false, isBoss: true, spawnInterval: 0.0, requiresFullClearance: false)
        ]
        
    }
    
    func startNextWave() {
        guard gameInfo.currentWaveIndex < waveCycle.count else {
            //All waves in the cycle completed, restart cycle with increased difficulty
            restartCycleWithIncreasedDifficulty()
            return
        }
        
        waveCounter += 1
        
        normalSpawnInterval = max(0.1, normalSpawnInterval - 0.2)
        gameInfo.incrementZombieSpeed(by: 0.25)
        
        let newGracePeriod = max(1.0, gameInfo.waveGracePeriod - 1.0) // Decrease grace period, minimum 1 seconds
        gameInfo.updateWaveGracePeriod(to: newGracePeriod)
        
        let wave = waveCycle[gameInfo.currentWaveIndex]
        gameInfo.incrementPendingEnemies(by: wave.totalEnemies)
        gameInfo.incrementEnemiesToSpawn(by: wave.totalEnemies)
        gameInfo.incrementZombieHealth(by: 1.0)
//        zombieHealth += 2

        updateProgressLabel()
        
        isTransitioningWave = true
        
        //Display wave start message
        if wave.isBoss {
            // Use the boss warning image
            SLSoundManager.shared.playSoundEffect(.bossAlarm)
            SLSoundManager.shared.setSoundEffectVolume(.bossAlarm, volume: 0.2)
            
            showBannerNode(imageName: "sl_boss_warning", duration: 3.0)
        } else if wave.isHorde {
            // Use the horde incoming image
            SLSoundManager.shared.playSoundEffect(.horn)
            SLSoundManager.shared.setSoundEffectVolume(.horn, volume: 0.2)
            print("showBanner!")
            showBannerNode(imageName: "sl_horde_incoming", duration: 3.0)
        } else {
            // Normal wave start message can remain text-based or also be replaced.
            // If you want to keep text-based messages for normal waves:
//            waveMessageLabel.text = "Wave \(waveCounter) starting.."
//            waveMessageLabel.fontSize = 30
//            waveMessageLabel.position = CGPoint(x: 0, y: size.height * 0.3)
//            waveMessageLabel.zPosition = 5
//            waveMessageLabel.isHidden = false
//
//            // Hide it after a short delay
//            let hideAction = SKAction.sequence([
//                SKAction.wait(forDuration: 3.0),
//                SKAction.run { [weak self] in self?.waveMessageLabel.isHidden = true }
//            ])
//            self.run(hideAction)
        }

        // Check for new enemy messages and show corresponding banners
        if let enemyMessage = newEnemyMessages[wave.waveNumber], !displayedEnemyMessages.contains(wave.waveNumber) {
            // Instead of using text, we use banner nodes:
            // Determine if we have a charger or exploder message
            if enemyMessage.contains("Charger") {
                // Show charger banner
                showBannerNode(imageName: "sl_charger_banner", duration: 5.0)
            } else if enemyMessage.contains("Exploder") {
                // Show exploder banner
                showBannerNode(imageName: "sl_exploder_banner", duration: 5.0)
            }
            displayedEnemyMessages.insert(wave.waveNumber)
        }
        
//        print("-")
//        print("wave", wave)
        if wave.isBoss {
            clearAllEnemies() //Clear existing enemies only for boss waves
            startBossStage()
            
        } else {
            //Regular wave: do not clear existing enemies
            removeAction(forKey: "spawnNextEnemy")
            //FIGURE OUT THIS BELOW TO MAKE MESSAGES WORK
            waveMessageLabel.isHidden = true
            isTransitioningWave = false
            spawnNextEnemy()
        }
        
    }
    
    func showBannerNode(imageName: String, duration: TimeInterval = 4.0) {
        
        guard let cameraNode = self.camera else { return }
        let banner = SKSpriteNode(imageNamed: imageName)
        let bannerScale = layoutInfo.bannerWidth / banner.size.width
        banner.setScale(bannerScale)
        banner.position = layoutInfo.bannerPosition
        banner.zPosition = 5
        banner.alpha = 0.0
        banner.name = "banner"
        cameraNode.addChild(banner)
        
        let fadeIn = SKAction.fadeIn(withDuration: 0.5)
        
        let pulseIn = SKAction.scale(to: bannerScale * 1.03, duration: 1.0)
        let pulseOut = SKAction.scale(to: bannerScale, duration: 1.0)
        let pulseSequence = SKAction.sequence([pulseOut, pulseIn])
        let pulse = SKAction.repeat(pulseSequence, count: 2)
        
        let sequence = SKAction.sequence([
            fadeIn,
            pulse,
            SKAction.fadeOut(withDuration: 0.5),
            SKAction.removeFromParent()
        ])
        
        
        banner.run(sequence)
    }
    
    
    func spawnNextEnemy() {
        guard gameInfo.currentWaveIndex < waveCycle.count else { return }
        var wave = waveCycle[gameInfo.currentWaveIndex]
        
        // Check if all enemies have been spawned
        if wave.allEnemiesSpawned {
            handleWaveProgression()
            waveCycle[gameInfo.currentWaveIndex] = wave // Update the wave with new spawn counts
            return
        }
        
        // Decide which enemy to spawn next
        let spawnDecision = decideNextEnemyType(for: wave)
        
        switch spawnDecision {
        case .regular:
            spawnZombies(withHealth: gameInfo.zombieHealth)
            wave.spawnedRegular += 1
        case .charger:
            spawnChargerZombie()
            wave.spawnedCharger += 1
        case .exploder:
            spawnExploderZombie()
            wave.spawnedExploder += 1
        }
        
        // Update the wave in the cycle
        waveCycle[gameInfo.currentWaveIndex] = wave
        
        //Decrement enemiesToSpawn as an enemy has been spawned
        gameInfo.incrementEnemiesToSpawn(by: -1)
        
        // Schedule the next enemy spawn
        let currentWaveObject = waveCycle[gameInfo.currentWaveIndex]
        if currentWaveObject.spawnInterval > 0 {
            let spawnAction = SKAction.run { [weak self] in
                self?.spawnNextEnemy()
            }
            let waitAction = SKAction.wait(forDuration: currentWaveObject.spawnInterval)
            let sequence = SKAction.sequence([waitAction, spawnAction])
            run(sequence, withKey: "spawnNextEnemy")
        }
        updateProgressLabel()
    }
    
    enum EnemyType {
        case regular
        case charger
        case exploder
    }

    func decideNextEnemyType(for wave: Wave) -> EnemyType {
        var possibleTypes: [EnemyType] = []
        
        if wave.spawnedRegular < wave.regularEnemies {
            possibleTypes.append(.regular)
        }
        if wave.spawnedCharger < wave.chargerEnemies {
            possibleTypes.append(.charger)
        }
        if wave.spawnedExploder < wave.exploderEnemies {
            possibleTypes.append(.exploder)
        }
        
        // Randomly select one of the possible types
        return possibleTypes.randomElement() ?? .regular
        //return .regular
    }

    
    func spawnEnemyTypes(regular: Int, charger: Int, exploder: Int) {
        for _ in 0..<regular {
            spawnZombies(withHealth: gameInfo.zombieHealth)
        }
        for _ in 0..<charger {
            spawnChargerZombie()
        }
        for _ in 0..<exploder {
            spawnExploderZombie()
        }
    }
    
    func updateProgressLabel() {
        if isBossStage {
            progressLabel.text = "Defeat the boss!"
        }
        else if gameInfo.pendingEnemies > 0 {
            progressLabel.text = "Enemies left: \(gameInfo.pendingEnemies)"
        }
        else {
            progressLabel.text = "Waiting for next wave..."
        }
    }
    
    func showUpgradeShopOverlay(with choices: [SLRegularSkill]) {
        let overlaySize = CGSize(width: size.width, height: size.height)
        let upgradeOverlay = SLUpgradeShopOverlayNode(choices: choices, manager: upgradeShopManager, overlayManager: overlayManager, skillManager: skillManager, overlaySize: overlaySize, scaleFactor: layoutInfo.screenScaleFactor)
        overlayManager.enqueueOverlay(upgradeOverlay)
    }
    
    //MARK: - PlayerStateDelegate Methods
    
    //REGULAR SKILLS
    func playerStateDidAddSpinningBlades(_ state: SLPlayerState) {
        guard let bladesContainer = bladesContainer else { return }
        
        // Remove existing blades
        bladesContainer.removeAllChildren()
        
        // Define blade properties
        let bladeTexture = SKTexture(imageNamed: "sl_spinning_blades")
        let bladeSize = bladeTexture.size()
        let bladeColor = SKColor.green
        
        // Calculate the angle between each blade
        let bladeCount = state.spinningBladesCount
        guard bladeCount > 0 else { return }
        let angleIncrement = (2 * CGFloat.pi) / CGFloat(bladeCount)
        
        
        // Create and position each blade
        for i in 0..<bladeCount {
            let blade = SKSpriteNode(texture: bladeTexture)
            blade.size = bladeSize
            let bladeScale = layoutInfo.spinningBladesheight / blade.size.height
            blade.setScale(bladeScale)
            blade.name = "spinningBlade"
            
            blade.physicsBody = SKPhysicsBody(rectangleOf: bladeSize)
            blade.physicsBody?.categoryBitMask = SLPhysicsCategory.blade
            blade.physicsBody?.contactTestBitMask = SLPhysicsCategory.enemy | SLPhysicsCategory.boss | SLPhysicsCategory.exploder
            blade.physicsBody?.collisionBitMask = SLPhysicsCategory.none
            blade.physicsBody?.affectedByGravity = false
            blade.physicsBody?.allowsRotation = false
            blade.physicsBody?.isDynamic = false
            
            // Calculate the position of the blade around the container
            let angle = CGFloat(i) * angleIncrement
            let xPosition = layoutInfo.spinningBladeOrbitRadius * cos(angle)
            let yPosition = layoutInfo.spinningBladeOrbitRadius * sin(angle)
            blade.position = CGPoint(x: xPosition, y: yPosition)
            
            bladesContainer.addChild(blade)
        }
        
        // Remove any existing rotation action
        bladesContainer.removeAction(forKey: "rotate")
        
        // Define rotation speed
        let baseDuration: TimeInterval = 0.5
        let rotationDuration = baseDuration / (state.spinningBladesSpeed * layoutInfo.screenScaleFactor)
        
        // Create a rotation action
        let rotateAction = SKAction.rotate(byAngle: CGFloat.pi * 2, duration: rotationDuration)
        let repeatRotate = SKAction.repeatForever(rotateAction)
        
        // Run the rotation action on the container
        bladesContainer.run(repeatRotate, withKey: "rotate")
        
    }

    
    func playerStateDidUpgradeBarrier(_ state: SLPlayerState) {
        guard let barrierContainer = barrierContainer else { return }
        
        barrierContainer.removeAllChildren()
        
        let barrierRadius: CGFloat = layoutInfo.barrierBaseRadius * state.barrierScale
        let barrierColor = UIColor(hex: "#B5BFFF")?.withAlphaComponent(0.1) // Semi-transparent blue
        let strokeColor = UIColor(hex: "#2500C9")?.withAlphaComponent(0.1) // Semi-transparent blue
        
        let barrier = SKShapeNode(circleOfRadius: barrierRadius)
        barrier.name = "protectiveBarrier"
        
        barrier.physicsBody = SKPhysicsBody(circleOfRadius: barrierRadius)
        barrier.physicsBody?.categoryBitMask = SLPhysicsCategory.protectiveBarrier
        barrier.physicsBody?.contactTestBitMask = SLPhysicsCategory.enemy | SLPhysicsCategory.boss | SLPhysicsCategory.exploder
        barrier.physicsBody?.collisionBitMask = SLPhysicsCategory.none
        barrier.physicsBody?.affectedByGravity = false
        barrier.physicsBody?.allowsRotation = false
        barrier.physicsBody?.isDynamic = false
        
        barrier.fillColor = barrierColor ?? .blue.withAlphaComponent(0.1)
        barrier.strokeColor = strokeColor ?? .blue.withAlphaComponent(0.1)
        barrier.lineWidth = layoutInfo.barrierStrokeWidth
        barrier.zPosition = player.zPosition - 1 // CURRENTLY ABOVE BLADES. Can change.
        barrier.position = CGPoint.zero
        
        let boltNode = SKSpriteNode(imageNamed: "sl_protective_bolt")
        boltNode.position = CGPoint(x: 0, y: barrier.frame.height * -0.025)
        boltNode.zPosition = barrier.zPosition
        boltNode.alpha = 0.1
        let scale = (barrier.frame.height * 0.7) / boltNode.size.height
        boltNode.setScale(scale)
        barrier.addChild(boltNode)
        
        //Create pulsing action
        let pulseUp = SKAction.scale(to: 1.2, duration: 1.0 - state.barrierPulseFrequency) // CAN CHANGE
        let pulseDown = SKAction.scale(to: 1.0, duration: 1.0 - state.barrierPulseFrequency) // CAN CHANGE
        let pulseSequence = SKAction.sequence([pulseUp, pulseDown])
        let repeatPulse = SKAction.repeatForever(pulseSequence)
        barrier.run(repeatPulse)
        
        //Add barrier to the barrierContainer
        barrierContainer.addChild(barrier)
        
    }
        
    func playerStateDidUpgradeHealth(_ state: SLPlayerState, restorePercentage: Double) {
        //
    }
    
    func restoreHealth(_ restorePercentage: Double) {
        let restorationAmount = playerState.currentMaxHealth * restorePercentage
        playerLives = min(playerLives + restorationAmount, playerState.currentMaxHealth)
    }
    
    func playerStateDidUpgradeMagnet(_ state: SLPlayerState) {
        // Only need this if we add UI effects after activation
        print("Magnet Radius increased!")
    }
    
    func playerStateDidUpgradeFreeze(_ state: SLPlayerState) {
        // Only need this if we add UI effects after activation
        print("Freeze Grenade Activated!")
    }
    
    // SPECIAL SKILLS
    func playerStateDidActivateHelpingHand(_ state: SLPlayerState) { /// ACTIVATE
        //Start firing additional projectiles every 4 seconds
        let fireAction = SKAction.run { [weak self] in
            self?.fireHelpingHandProjectile()
        }
        let waitAction = SKAction.wait(forDuration: 2.0)
        let sequence = SKAction.sequence([fireAction, waitAction])
        let repeatForever = SKAction.repeatForever(sequence)
        run(repeatForever, withKey: "helpingHandFire")
    }
    
    func playerStateDidDeactivateHelpingHand() { /// DEACTIVATE
        removeAction(forKey: "helpingHandFire")
    }
    
    func playerStateDidActivateReinforcedArrow(_ state: SLPlayerState) {
        // Only need this if we add UI effects after activation
        print("Reinforced Arrow activated!")
    }
    
    func playerStateDidActivateSpectralShield(_ state: SLPlayerState) { /// ACTIVATE
        addSpectralShield()
    }
    
    func playerStateDidDeactivateSpectralShield() { /// DEACTIVATE
        removeSpectralShield()
    }
    
    func playerStateDidActivateMightyKnockback(_ state: SLPlayerState) {
        print("Mightyknockback activated!")
        activateMightyKnockback()
    }
    
    func playerStateDidDeactivateMightyKnockback() {
        deactivateMightyKnockback()
    }
    
    func playerStateDidActivateBonusHealth(_ state: SLPlayerState, restorePercentage: Double) {
        // Restores player HP back to full health
        //
    }
    
    func activateHelpingHand() {
        playerState.hasHelpingHand = true
    }
    
    func removeZombies() {
        for zombie in enemyManager.enemies {
            zombie.removeFromParent()
        }
        enemyManager.enemies.removeAll()
    }

    func spawnZombies(withHealth health: Double) {
        enemyManager.spawnRegularZombie(health: health, speed: gameInfo.zombieSpeed)
    }
    
    func spawnChargerZombie() {
        enemyManager.spawnChargerZombie(health: gameInfo.zombieHealth, speed: gameInfo.zombieSpeed)
    }
        
    func spawnExploderZombie() {
        enemyManager.spawnExploderZombie(health: gameInfo.zombieHealth, speed: gameInfo.zombieSpeed)
    }
    
    func checkAndRespawnZombies() {
        for zombie in enemyManager.enemies {
            let distanceFromPlayer = zombie.position.distance(to: player.position)
            if distanceFromPlayer > layoutInfo.enemyDespawnDistance {
                var newPosition: CGPoint
                let maxAttempts = 10
                var attempts = 0
                var validPositionFound = false
                
                repeat {
                    let angle = CGFloat.random(in: 0...2 * .pi)
                    let radius = CGFloat.random(in: layoutInfo.enemySpawnSafeRadius...layoutInfo.enemyDespawnDistance)
                    
                    newPosition = CGPoint(
                        x: player.position.x + radius * cos(angle),
                        y: player.position.y + radius * sin(angle)
                    )
                    
                    let newDistance = newPosition.distance(to: player.position)
                    
                    // Check if the new position is within the desired range
                    let isWithinRange = newDistance >= layoutInfo.enemySpawnSafeRadius &&
                    newDistance <= layoutInfo.enemyDespawnDistance
                    
                    // Check for overlap with other enemies
                    let doesOverlap = enemyManager.enemies.contains { otherZombie in
                        otherZombie !== zombie && otherZombie.frame.contains(newPosition)
                    }
                    
                    if isWithinRange && !doesOverlap {
                        validPositionFound = true
                    }
                    
                    attempts += 1
                } while (!validPositionFound && attempts < maxAttempts)

                if validPositionFound {
                    zombie.position = newPosition
                } else {
                    print("Failed to respawn zombie after \(maxAttempts) attempts.")
                    zombie.position = .zero
                        // may need to remove the zombie instead
                }
            }
        }
    }
    
    func spawnWizardBoss() {
        waveTransitionTimer?.callback = {}
        
        teleportPlayerToCenter { [weak self] in
            guard let self = self else { return }
            guard let cameraNode = self.camera else { return }
            
            arenaBounds = CGRect(
                x: cameraNode.position.x - size.width / 2,
                y: cameraNode.position.y - size.height / 2,
                width: layoutInfo.arenaSize.width,
                height: layoutInfo.arenaSize.height
            )
            
            if let arenaBounds = arenaBounds {
                let outline = SKShapeNode(rectOf: CGSize(width: arenaBounds.width, height: arenaBounds.height))
                outline.position = CGPoint(x: arenaBounds.midX, y: arenaBounds.midY)
                outline.strokeColor = .purple
                outline.fillColor = .clear
                outline.lineWidth = 4.0
                outline.name = "arenaOutline"
                addChild(outline)
            }
            
            setupArenaBarrier()
            
            //Define boss spawn position outside the arena
            let spawnOffsetY: CGFloat = (arenaBounds?.size.height ?? 756) / 7.56
            let spawnY = arenaBounds!.maxY + spawnOffsetY
            let spawnX = arenaBounds!.minX
            let spawnPosition = CGPoint(x: spawnX, y: spawnY)
            
            wizardBoss?.isAlive = true
            enemyManager.spawnWizardBoss(health: gameInfo.wizardHealth, at: spawnPosition)
        }
        
    }
    
    func teleportPlayerToCenter(completion: (() -> Void)? = nil) {
        
        let fadeOut = SKAction.fadeOut(withDuration: 0.2)
        let fadeIn = SKAction.fadeIn(withDuration: 0.2)
        let teleport = SKAction.run {
            self.player.position = self.layoutInfo.playerStartingPosition
        }
        let sequence = SKAction.sequence([fadeOut, teleport, fadeIn])
        
        self.run(sequence) {
            completion?()
        }
    }
    
    func updateCamera() {
        guard let cameraNode = self.camera else { return }
        if arenaBounds == nil {
            cameraNode.position = CGPoint(
                x: player.position.x,
                y: player.position.y
            )
        } else {
            //Lock camera at arena's center for when boss spawn
//            cameraNode.position = CGPoint(
//                x: arenaBounds!.midX,
//                y: arenaBounds!.midY
//            )
        }
    }
    
    override func touchesBegan(_ touches: Set<UITouch>, with event: UIEvent?) {
        guard let cameraNode = self.camera else { return }
        
        // MARK: NEW OVERLAY
         // If there's currently an overlay shown, we handle touches there
        if let overlay = cameraNode.children.first(where: { $0 is SLUpgradeShopOverlayNode || $0 is SLBossSpinnerOverlayNode }) {
            if let spinnerOverlay = overlay as? SLBossSpinnerOverlayNode {
                for touch in touches {
                    let location = touch.location(in: cameraNode)
                    spinnerOverlay.touchBegan(at: location)
                }
                return
            } else if let upgradeOverlay = overlay as? SLUpgradeShopOverlayNode {
                for touch in touches {
                    let location = touch.location(in: cameraNode)
                    upgradeOverlay.touchBegan(at: location)
                }
                return
            }
        }
        
        for touch in touches {
            let touchLocationInCamera = touch.location(in: cameraNode)

            // Handle joystick interactions
            if joystick.contains(touchLocationInCamera) && activeTouches[touch] == nil && !gameOver {
                joystick.startTouch(at: touch.location(in: joystick))
                activeTouches[touch] = joystick
            } else if shootJoystick.contains(touchLocationInCamera) && activeTouches[touch] == nil && !gameOver {
                shootJoystick.startTouch(at: touch.location(in: shootJoystick))
                shootJoystick.activate()
                activeTouches[touch] = shootJoystick
            }

            // Handle game-over interactions
            if gameOver {
                if let gameOverNode = cameraNode.childNode(withName: "gameOverScreen") {
                    let touchLocationInGameOver = touch.location(in: gameOverNode)
                    let tappedNodes = gameOverNode.nodes(at: touchLocationInGameOver)
                    for node in tappedNodes {
                        if node.name == "retryButton" {
                            restartGame()
                            return
                        } else if node.name == "leaderboardButton" {
                            //LEADERBOARDS LOGIC HERE
                        } else if node.name == "mainMenuButton" {
                            //MAIN MENU LOGIC HERE
                        }
                    }
                }
                return //Stops interaction while gameover screen is active
            }
        }
    }


    override func touchesMoved(_ touches: Set<UITouch>, with event: UIEvent?) {
        for touch in touches {
            if let joystick = activeTouches[touch] {
                let location = touch.location(in: joystick)
                joystick.moveTouch(to: location)
            }
        }
    }
    
    override func touchesEnded(_ touches: Set<UITouch>, with event: UIEvent?) {
        for touch in touches {
            if let joystick = activeTouches[touch] {
                joystick.endTouch()
                if joystick === shootJoystick {
                    shootJoystick.deactivate()
                }
                activeTouches[touch] = nil
            }
        }
    }
    
    override func update(_ currentTime: TimeInterval) {
        super.update(currentTime)
        currentGameTime = currentTime
        
        camera?.position = player.position
//        updateCamera()
    
        checkXPCollection()
        
        guard !gameOver, !isGamePaused else { return }
        
        mapManager.manageScrolling(playerPosition: player.position)
        
        checkAndRespawnZombies()
        applyContinuousDamage(currentTime: currentGameTime)
        
        if playerLives <= 0 {
            showGameOverScreen()
            return
        }
        
        //Update shooting progress bar
        let timeSinceLastShot = currentGameTime - lastShootTime
        

        let attackSpeed = (playerState.currentAttackSpeed > 0 ? playerState.currentAttackSpeed : 2.0)
//        print(attackSpeed)
        shootingProgress = CGFloat(timeSinceLastShot / attackSpeed)
        shootingProgress = min(shootingProgress, 1.0) // Clamp to 1.0
        
        // Calculate time delta for consistent movement
        let deltaTime = currentTime - lastUpdateTime
        lastUpdateTime = currentTime

        updatePlayerVelocity()
        
        let aimDirection = shootJoystick.positionDelta
        // Only update facing if there's a noticeable direction
        if abs(aimDirection.x) > 0.1 || abs(aimDirection.y) > 0.1 {
            // Calculate angle from aim direction
            let angle = atan2(aimDirection.y, aimDirection.x) - CGFloat.pi / 2
            
            // Rotate the crossbow to face aim direction
            crossbowNode.zRotation = angle
        }
        
        //Check shoot joystick to aim and shoot projectiles
        if shootJoystick.isActive {
            let aimDirection = shootJoystick.positionDelta
            if aimDirection != .zero && currentTime - lastShootTime >=  playerState.currentAttackSpeed {
                shootingProgress = 0.0
                lastShootTime = currentTime
                shootProjectile(in: aimDirection)
                
                if playerState.freezeGrenadeActive {
                    let freezeGrenadeInterval = playerState.freezeGrenadeBaseCooldown - playerState.freezeGrenadeCooldownReduction
                    if  currentTime - lastGrenadeTime >= freezeGrenadeInterval {
                        lastGrenadeTime = currentTime
                        shootGrenade(in: aimDirection)
                    }
                }
            }
        }
        
        
        enemyManager.updateEnemies(currentTime: currentTime, deltaTime: deltaTime, playerPosition: player.position)
        
        if gameInfo.currentWaveIndex < waveCycle.count {
            let wave = waveCycle[gameInfo.currentWaveIndex]
            if wave.allEnemiesSpawned && gameInfo.pendingEnemies <= 0 && !isBossStage {
                handleWaveProgression()
            }
        }
        
    }
    
    func updatePlayerVelocity() {
        let maxVelocity = playerState.currentMovementSpeed * layoutInfo.screenScaleFactor
        let inputVector = joystick.positionDelta
        let desiredVelocity = CGVector(dx: inputVector.x * maxVelocity, dy: inputVector.y * maxVelocity)
        player.physicsBody?.velocity = desiredVelocity
        
        if desiredVelocity.dx < -0.1 {
            player.texture = SKTexture(imageNamed: "sl_player_left")
        } else if desiredVelocity.dx > 0.1 {
            player.texture = SKTexture(imageNamed: "sl_player_right")
        }
    }
    
    
    func countActiveChargers() -> Int {
        return enemyManager.enemies.filter { $0 is SLChargerZombieNode }.count
    }
    func countActiveExploders() -> Int {
        return enemyManager.enemies.filter { $0 is SLExploderZombieNode }.count
    }
    
    func handleWaveProgression() {
        guard !isTransitioningWave else { return }
        isTransitioningWave = true
        
        //Start grace period timer
//        waveMessageLabel.text = "Wave Over. Defeat remaining enemies.."
//        waveMessageLabel.fontSize = 20
//        waveMessageLabel.position = CGPoint(x: 0, y: size.height * 0.3)
//        waveMessageLabel.zPosition = 5
//        waveMessageLabel.isHidden = false
        
        isGracePeriodActive = true
        remainingGracePeriod = gameInfo.waveGracePeriod
        
        waveTransitionTimer = SLPausableTimer(interval: gameInfo.waveGracePeriod, repeats: false) { [weak self] in
            self?.afterGracePeriodEnds()
        }
        waveTransitionTimer?.start()
        
//        waveProgressionWorkItem = DispatchWorkItem { [weak self] in
//            guard let self = self else { return }
//            if self.waveCycle[currentWaveIndex].requiresFullClearance {
//                if self.pendingEnemies > 0 {
//                    //Do not proceed. Wait until all enemies are defeated
//                    self.waveMessageLabel.text = "Defeat all enemies to proceed.."
//                    self.waveMessageLabel.position = CGPoint(x: 0, y: size.height * 0.3)
//                    self.waveMessageLabel.zPosition = 5
//                } else {
//                    self.transitionToNextWave()
//                }
//            } else {
//                //Regular wave progression
//                if self.pendingEnemies > 0 {
//                    self.waveMessageLabel.text = "Next wave starting.."
//                    self.waveMessageLabel.position = CGPoint(x: 0, y: size.height * 0.3)
//                    self.waveMessageLabel.zPosition = 5
//                } else {
//                    self.waveMessageLabel.text = "Wave Cleared. Next wave starting.."
//                    self.waveMessageLabel.position = CGPoint(x: 0, y: size.height * 0.3)
//                    self.waveMessageLabel.zPosition = 5
//                }
//                self.transitionToNextWave()
//            }
//            self.waveMessageLabel.isHidden = false
//        }
//        //Schedule the wave progression after graceperiod
//        if let workItem = waveProgressionWorkItem {
//            DispatchQueue.main.asyncAfter(deadline: .now() + gracePeriod, execute: workItem)
//        }
    }
    
    func transitionToNextWave() {
        gameInfo.incrementWaveIndex()
        if self.gameInfo.currentWaveIndex >= self.waveCycle.count {
            self.restartCycleWithIncreasedDifficulty()
        } else {
            //DispatchQueue.main.asyncAfter(deadline: .now() + 2.0) { [weak self] in
                //guard let self = self else { return }
            self.waveMessageLabel.isHidden = true
            self.isTransitioningWave = false
            self.startNextWave()
            //}
        }
    }
    
    func afterGracePeriodEnds() {
        waveTransitionTimer?.callback = {}
        
        if self.waveCycle[gameInfo.currentWaveIndex].requiresFullClearance {
            if self.gameInfo.pendingEnemies > 0 {
                // Do not proceed. Wait until all enemies are defeated
                self.waveMessageLabel.text = "Defeat all enemies to proceed.."
                self.waveMessageLabel.position = CGPoint(x: 0, y: size.height * 0.3)
                self.waveMessageLabel.zPosition = 5
                self.waveMessageLabel.isHidden = false
                // Maintain isGracePeriodActive and isTransitioningWave to prevent further progression
            } else {
                self.transitionToNextWave()
            }
        } else {
            // Regular wave progression
            if self.gameInfo.pendingEnemies > 0 {
                self.waveMessageLabel.text = "Next wave starting.."
                self.waveMessageLabel.position = CGPoint(x: 0, y: size.height * 0.3)
                self.waveMessageLabel.zPosition = 5
            } else {
                self.waveMessageLabel.text = "Wave Cleared. Next wave starting.."
                self.waveMessageLabel.position = CGPoint(x: 0, y: size.height * 0.3)
                self.waveMessageLabel.zPosition = 5
            }
            self.waveMessageLabel.isHidden = false
            self.transitionToNextWave()
        }

        // Reset wave progression status
        self.isGracePeriodActive = false
        self.isTransitioningWave = false
    }
    
    func clearAllEnemies() {
        enemyManager.removeAllEnemies()
    }
    
    
    func startBossStage() {
        print("startBossStage", gameInfo.currentWaveIndex, "<", waveCycle.count)
        guard gameInfo.currentWaveIndex < waveCycle.count else { return }
        let wave = waveCycle[gameInfo.currentWaveIndex]
        guard wave.isBoss else { return }
        
        isBossStage = true
        isTransitioningWave = true //Prevents regular enemy spawning during boss stage
        clearAllEnemies()
        
        progressLabel.text = "Defeat the boss!"
        waveMessageLabel.text = "Boss Stage Starting.."
        waveMessageLabel.isHidden = false
        
//        DispatchQueue.main.asyncAfter(deadline: .now() + 3.0) {
//            self.waveMessageLabel.isHidden = true
//            self.isTransitioningWave = false
//            self.spawnWizardBoss()
//        }
        waveTransitionTimer = SLPausableTimer(interval: 3.0, repeats: false) { [weak self] in
            print("timer mark")
            self?.waveMessageLabel.isHidden = true
            self?.isTransitioningWave = false
            self?.spawnWizardBoss()
        }
        waveTransitionTimer?.start()
    }
    
    
    func setupArenaBarrier() {
        guard let arenaBounds = arenaBounds else { return }
        
        let arenaBarrier = SKSpriteNode(color: .clear, size: CGSize(width: arenaBounds.width, height: arenaBounds.height))
        arenaBarrier.position = CGPoint(x: arenaBounds.midX, y: arenaBounds.midY)
        arenaBarrier.name = "arenaBarrier"
        
        //Configure physics body as an edge loop to prevent the player from leaving
        arenaBarrier.physicsBody = SKPhysicsBody(edgeLoopFrom: CGRect(x: -arenaBounds.width / 2, y: -arenaBounds.height / 2, width: arenaBounds.width, height: arenaBounds.height))
        arenaBarrier.physicsBody?.categoryBitMask = SLPhysicsCategory.bossArenaBorder
        arenaBarrier.physicsBody?.contactTestBitMask = SLPhysicsCategory.player
        arenaBarrier.physicsBody?.collisionBitMask = SLPhysicsCategory.player
        arenaBarrier.physicsBody?.affectedByGravity = false
        arenaBarrier.physicsBody?.allowsRotation = false
        arenaBarrier.physicsBody?.isDynamic = false
        addChild(arenaBarrier)
    }
    
    func handleBossDefeat() {
        
        wizardBoss?.isAlive = false
        arenaBounds = nil

        if let outline = childNode(withName: "arenaOutline") as? SKShapeNode {
            outline.removeFromParent()
        }
        if let arenaBarrier = self.childNode(withName: "arenaBarrier") {
            arenaBarrier.removeFromParent()
        }
        
         // Create the special skill spinner overlay
        let spinnerOverlay = SLBossSpinnerOverlayNode(skillManager: skillManager, overlayManager: overlayManager, overlaySize: size, scaleFactor: layoutInfo.screenScaleFactor)
        overlayManager.enqueueOverlay(spinnerOverlay)
        
        isBossStage = false
        isTransitioningWave = true
        gameInfo.incrementWaveIndex()
        waveLabel.text = "Wave \(waveCounter)"
        
        //No enemies to carry over from boss stage
        //pendingEnemies reset
        gameInfo.resetPendingEnemies()
        gameInfo.resetEnemiesToSpawn()
        updateProgressLabel()
        
        //Increase difficulty variables
        gameInfo.incrementWizardHealth(by: gameInfo.wizardHealth)
        
        gameInfo.updateWaveGracePeriod(to: max(1.0, gameInfo.waveGracePeriod - 2.0)) // Decrease grace period, minimum 5 seconds
        miniWaveInterval = max(1.0, miniWaveInterval - 0.1)
        
        //Show post boss message
        waveMessageLabel.text = "Enemies getting stronger.."
        waveMessageLabel.fontSize = 30
        waveMessageLabel.isHidden = false
        DispatchQueue.main.asyncAfter(deadline: .now() + 3.0) {
            self.waveMessageLabel.isHidden = true
            self.waveMessageLabel.fontSize = 40
            self.isTransitioningWave = false // Allow regular spawning again
            self.startNextWave()
        }
    
    }
    
    func restartCycleWithIncreasedDifficulty() {
        //Remove existing waves
        waveCycle.removeAll()
        
        //Define increased difficulty waves
        //For simplicity, we'll increase the number of enemies and adjust spawn intervals
        //Can further customize here based on game's balance needs later on
        hordeSpawnInterval = max(0.1, hordeSpawnInterval - 0.5)

        
        let cycleMultiplier = 2
        //*******************************************************************************************
        //*******************************************************************************************
        //*******************************************************************************************
        // SEE NOTE ABOVE ^
        
        for waveNumber in 1...7 {
            switch waveNumber {
            case 1:
                waveCycle.append(Wave(waveNumber: waveNumber, totalEnemies: 10 * Int(cycleMultiplier), regularEnemies: 10 * Int(cycleMultiplier), chargerEnemies: 0, exploderEnemies: 0, isHorde: false, isBoss: false, spawnInterval: normalSpawnInterval, requiresFullClearance: false))
            case 2:
                waveCycle.append(Wave(waveNumber: waveNumber, totalEnemies: 15 * Int(cycleMultiplier), regularEnemies: 15 * Int(cycleMultiplier), chargerEnemies: 0, exploderEnemies: 0, isHorde: false, isBoss: false, spawnInterval: normalSpawnInterval, requiresFullClearance: false))
            case 3:
                waveCycle.append(Wave(waveNumber: waveNumber, totalEnemies: 25 * Int(cycleMultiplier), regularEnemies: 25 * Int(cycleMultiplier), chargerEnemies: 0, exploderEnemies: 0, isHorde: true, isBoss: false, spawnInterval: hordeSpawnInterval, requiresFullClearance: false))
            case 4:
                waveCycle.append(Wave(waveNumber: waveNumber, totalEnemies: 20 * Int(cycleMultiplier), regularEnemies: 15 * Int(cycleMultiplier), chargerEnemies: 5 * Int(cycleMultiplier), exploderEnemies: 0, isHorde: false, isBoss: false, spawnInterval: normalSpawnInterval, requiresFullClearance: false))
            case 5:
                waveCycle.append(Wave(waveNumber: waveNumber, totalEnemies: 20 * Int(cycleMultiplier), regularEnemies: 15 * Int(cycleMultiplier), chargerEnemies: 0, exploderEnemies: 5 * Int(cycleMultiplier), isHorde: false, isBoss: false, spawnInterval: normalSpawnInterval, requiresFullClearance: false))
            case 6:
                waveCycle.append(Wave(waveNumber: waveNumber, totalEnemies: 35 * Int(cycleMultiplier), regularEnemies: 20 * Int(cycleMultiplier), chargerEnemies: 8 * Int(cycleMultiplier), exploderEnemies: 7 * Int(cycleMultiplier), isHorde: true, isBoss: false, spawnInterval: hordeSpawnInterval, requiresFullClearance: true))
            case 7:
                waveCycle.append(Wave(waveNumber: waveNumber, totalEnemies: 1, regularEnemies: 0, chargerEnemies: 0, exploderEnemies: 0, isHorde: false, isBoss: true, spawnInterval: 0.0, requiresFullClearance: false))
            default:
                break
            }
        }
        
        gameInfo.resetWaveIndex()
        gameInfo.resetPendingEnemies()
        gameInfo.resetEnemiesToSpawn()
        updateProgressLabel()
        startNextWave()
    }

    func shootProjectile(in direction: CGPoint) {
        let projectileTextureName = playerState.projectilesPierce ? "sl_arrow_reinforced" : "sl_arrow"

        let projectile = SKSpriteNode(imageNamed: projectileTextureName)
        let projectileScale = layoutInfo.projectileHeight / projectile.size.height
        projectile.setScale(projectileScale)
        projectile.position = player.position
        projectile.zPosition = player.zPosition - 1
        projectile.name = "projectile"
        projectile.userData = NSMutableDictionary()
        projectile.userData?.setValue(playerState.projectilesPierce, forKey: "pierce")
        
        projectile.physicsBody = SKPhysicsBody(texture: projectile.texture!, size: projectile.size)
        projectile.physicsBody?.categoryBitMask = SLPhysicsCategory.projectile
        projectile.physicsBody?.contactTestBitMask = SLPhysicsCategory.enemy | SLPhysicsCategory.boss | SLPhysicsCategory.border | SLPhysicsCategory.exploder
        projectile.physicsBody?.collisionBitMask = SLPhysicsCategory.none
        projectile.physicsBody?.affectedByGravity = false
        projectile.physicsBody?.allowsRotation = false
        
        addChild(projectile)

        let normalizedDirection = CGVector(dx: direction.x, dy: direction.y).normalized
        projectile.zRotation = atan2(normalizedDirection.dy, normalizedDirection.dx) - CGFloat.pi / 2

        let moveDistance: CGFloat = playerState.currentRange * layoutInfo.screenScaleFactor
        let speed: CGFloat = playerState.projectileSpeed * layoutInfo.screenScaleFactor
        let duration = TimeInterval(moveDistance / speed)

        let moveAction = SKAction.move(by: CGVector(dx: normalizedDirection.dx * moveDistance,
                                                    dy: normalizedDirection.dy * moveDistance),
                                       duration: duration)

        let fadeOut = SKAction.fadeOut(withDuration: 0.1)
        let removeAction = SKAction.removeFromParent()
        let fadeOutAndRemove = SKAction.sequence([fadeOut, removeAction])

        projectile.run(SKAction.sequence([moveAction, fadeOutAndRemove]))
        
        let shootSoundAction = SKAction.playSoundFileNamed("sl_arrow.mp3", waitForCompletion: false)
        run(shootSoundAction)
    }
    
    func shootGrenade(in direction: CGPoint) {
        let grenade = SKSpriteNode(imageNamed: "sl_freeze_grenade")
        let grenadeScale = layoutInfo.freezeGrenadeHeight / grenade.size.height
        grenade.setScale(grenadeScale)
        grenade.position = player.position
        grenade.name = "freezeGrenade"
        grenade.userData = NSMutableDictionary()
        grenade.userData?["hasCollided"] = false
        
        // MARK: Physics
        grenade.physicsBody = SKPhysicsBody(texture: grenade.texture!, size: grenade.size)
        grenade.physicsBody?.categoryBitMask = SLPhysicsCategory.grenade
        grenade.physicsBody?.contactTestBitMask = SLPhysicsCategory.border
        grenade.physicsBody?.collisionBitMask = SLPhysicsCategory.none
        grenade.physicsBody?.affectedByGravity = false
        grenade.physicsBody?.allowsRotation = false
        
        addChild(grenade)
        
        let normalizedDirection = CGVector(dx: direction.x, dy: direction.y).normalized
        let grenadeMoveDistance: CGFloat = layoutInfo.freezeGrenadeMoveDistance
        let moveAction = SKAction.move(by: CGVector(dx: normalizedDirection.dx * grenadeMoveDistance, dy: normalizedDirection.dy * grenadeMoveDistance), duration: 1.0)
        
        let waitAction = SKAction.wait(forDuration: 1.0)
        let explodeAction = SKAction.run {
            self.explodeGrenade(grenade)
        }
        let fadeOut = SKAction.fadeOut(withDuration: 0.1)
        let removeAction = SKAction.removeFromParent()
        let fadeOutAndRemove = SKAction.sequence([fadeOut, removeAction])
        
        let sequence = SKAction.sequence([moveAction, waitAction, explodeAction, fadeOutAndRemove])
        grenade.run(sequence)
        
        let shootSoundAction = SKAction.playSoundFileNamed("sl_grenade_toss.mp3", waitForCompletion: false)
        run(shootSoundAction)
            
    }
        
    func explodeGrenade(_ grenade: SKSpriteNode) {
        let explosionRadius = playerState.freezeRadius * layoutInfo.screenScaleFactor
        print(explosionRadius)
        
        let freezeExplosion = SKShapeNode(circleOfRadius: explosionRadius)
        freezeExplosion.position = grenade.position
        freezeExplosion.zPosition = 4
        
        freezeExplosion.fillColor = UIColor(hex: "#18A0FB")?.withAlphaComponent(0.3) ?? .cyan.withAlphaComponent(0.3)
        freezeExplosion.strokeColor = UIColor(hex: "#18A0FB") ?? .cyan
        freezeExplosion.lineWidth = explosionRadius * 0.04
        freezeExplosion.glowWidth = freezeExplosion.lineWidth * 2.0
        freezeExplosion.alpha = 0.0
        
        freezeExplosion.physicsBody = SKPhysicsBody(circleOfRadius: explosionRadius)
        freezeExplosion.physicsBody?.categoryBitMask = SLPhysicsCategory.freeze
        freezeExplosion.physicsBody?.contactTestBitMask = SLPhysicsCategory.enemy | SLPhysicsCategory.boss | SLPhysicsCategory.exploder
        freezeExplosion.physicsBody?.collisionBitMask = SLPhysicsCategory.none
        freezeExplosion.physicsBody?.affectedByGravity = false
        freezeExplosion.physicsBody?.allowsRotation = false
        freezeExplosion.physicsBody?.isDynamic = false
        
        addChild(freezeExplosion)
        
        freezeExplosion.setScale(0.1)
        let scaleUp = SKAction.scale(to: 1.0, duration: 0.05)
        let fadeIn = SKAction.fadeIn(withDuration: 0.05)
        let wait = SKAction.wait(forDuration: 0.5)
        let fadeOut = SKAction.fadeOut(withDuration: 0.5)
        let group = SKAction.group([scaleUp, fadeIn])
        let remove = SKAction.removeFromParent()
        let explodeSequence = SKAction.sequence([group, wait, fadeOut, remove])
        freezeExplosion.run(explodeSequence)
    }
        
    func absorbShieldHit() {
        let shootSoundAction = SKAction.playSoundFileNamed("sl_shield_break.mp3", waitForCompletion: false)
        run(shootSoundAction)
        
        playerState.shieldHitsRemaining -= 1
        updateShieldAppearance()
        
        if playerState.shieldHitsRemaining <= 0 {
            removeSpectralShield()
        }
    }
    
//    func updateShieldAppearance() {
//        guard let shield = spectralShield else { return }
//        switch playerState.shieldHitsRemaining {
//        case playerState.shieldMaxHits:
//            shield.strokeColor = UIColor.green.withAlphaComponent(0.7)
//        case playerState.shieldMaxHits - 1:
//            shield.strokeColor = UIColor.orange.withAlphaComponent(0.7)
//        case 1:
//            shield.strokeColor = UIColor.red.withAlphaComponent(0.7)
//        default:
//            shield.strokeColor = UIColor.gray //Default or error color
//        }
//    }

    
    func fireHelpingHandProjectile() {
        guard let target = findNearestEnemy(within: 200.0 * layoutInfo.screenScaleFactor) else {
            return
        }
        
        let helpingHandProjectile = SKSpriteNode(imageNamed: "sl_helping_hand")
        let helpingHandScale = layoutInfo.helpingHandHeight / helpingHandProjectile.size.height
        helpingHandProjectile.setScale(helpingHandScale)
        helpingHandProjectile.position = player.position
        helpingHandProjectile.name = "helpingHandProjectile"

        // MARK: Physics
        helpingHandProjectile.physicsBody = SKPhysicsBody(texture: helpingHandProjectile.texture!, size: helpingHandProjectile.size)
        helpingHandProjectile.physicsBody?.categoryBitMask = SLPhysicsCategory.projectile
        helpingHandProjectile.physicsBody?.contactTestBitMask = SLPhysicsCategory.enemy | SLPhysicsCategory.boss | SLPhysicsCategory.border | SLPhysicsCategory.exploder
        helpingHandProjectile.physicsBody?.collisionBitMask = SLPhysicsCategory.none // Let's make helping hand not collide, just pass through
        helpingHandProjectile.physicsBody?.affectedByGravity = false
        helpingHandProjectile.physicsBody?.allowsRotation = false
        
        addChild(helpingHandProjectile)
        
        // Calculate direction vector towards the target
        let direction = CGVector(dx: target.position.x - player.position.x, dy: target.position.y - player.position.y).normalized
        helpingHandProjectile.zRotation = atan2(direction.dy, direction.dx)
        

        let moveDistance: CGFloat = (playerState.currentRange * layoutInfo.screenScaleFactor) * 3.0
        let moveAction = SKAction.move(by: CGVector(dx: direction.dx * moveDistance, dy: direction.dy * moveDistance), duration: 2.0)
        
        // Placeholder for collision check (to be implemented later)
        let collisionAction = SKAction.run {
//            self.checkProjectileCollision(projectile)  Uncomment when collision is implemented
        }
        let collisionCheckSequence = SKAction.sequence([collisionAction, SKAction.wait(forDuration: 0.05)])
        let repeatCollisionCheck = SKAction.repeat(collisionCheckSequence, count: Int(2.0 / 0.05)) // Runs for duration of moveAction
        
        let combinedAction = SKAction.group([moveAction, repeatCollisionCheck])
        
        let fadeOut = SKAction.fadeOut(withDuration: 0.1)
        let removeAction = SKAction.removeFromParent()
        let fadeOutAndRemove = SKAction.sequence([fadeOut, removeAction])
        
        helpingHandProjectile.run(SKAction.sequence([combinedAction, fadeOutAndRemove]))
        
        let shootSoundAction = SKAction.playSoundFileNamed("sl_helping_hand.mp3", waitForCompletion: false)
        run(shootSoundAction)
    }

    /// Finds the nearest enemy (zombie or wizard) within a specified radius.
    func findNearestEnemy(within radius: CGFloat) -> SKSpriteNode? {
        var nearestEnemy: SKSpriteNode?
        var shortestDistance = radius
        
        // Iterate through zombies to find the nearest one within the radius
        for zombie in enemyManager.enemies {
            let distance = hypot(zombie.position.x - player.position.x, zombie.position.y - player.position.y)
            if distance < shortestDistance {
                shortestDistance = distance
                nearestEnemy = zombie
            }
        }
        
        // Check if the wizard is within the radius and closer than any zombie
        if let wizard = scene?.childNode(withName: "wizard") as? SLWizard {
            let distanceToWizard = hypot(wizard.position.x - player.position.x, wizard.position.y - player.position.y)
            if distanceToWizard < shortestDistance {
                shortestDistance = distanceToWizard
                nearestEnemy = wizard
            }
        }
        
        return nearestEnemy
    }
    
    func addSpectralShield() {
        if spectralShield != nil { return }
        guard let shieldContainer = shieldContainer else { return }
        
        shieldContainer.removeAllChildren()
        
        let shield = SKShapeNode(circleOfRadius: layoutInfo.spectralShieldRadius)
        shield.alpha = 0.7
        shield.lineWidth = layoutInfo.spectralShieldRadius * 0.025
        shield.position = CGPoint.zero
        shield.zPosition = 2
        shield.name = "spectralShield"
        
        shield.physicsBody = SKPhysicsBody(circleOfRadius: layoutInfo.spectralShieldRadius)
        shield.physicsBody?.categoryBitMask = SLPhysicsCategory.shield
        shield.physicsBody?.contactTestBitMask = SLPhysicsCategory.enemy | SLPhysicsCategory.boss | SLPhysicsCategory.exploder
        shield.physicsBody?.collisionBitMask = SLPhysicsCategory.none
        shield.physicsBody?.affectedByGravity = false
        shield.physicsBody?.allowsRotation = false
        shield.physicsBody?.isDynamic = false
        
        shieldContainer.addChild(shield)
        spectralShield = shield
        
        playerState.shieldHitsRemaining = playerState.shieldMaxHits
        updateShieldAppearance()
        
        addShieldInstances()
    }

    private func addShieldInstances() {
        guard let shield = spectralShield else { return }

        shield.removeAllChildren()

        let shieldHits = playerState.shieldHitsRemaining
        let radius: CGFloat = layoutInfo.spectralShieldRadius
        let angleIncrement = (2 * CGFloat.pi) / CGFloat(shieldHits)

        for i in 0..<shieldHits {


            let shieldInstance = SKSpriteNode(imageNamed: "sl_shield_instance")
            let shieldInstanceScale = (radius * 0.5) / shieldInstance.size.height
            shieldInstance.setScale(shieldInstanceScale)
            
            let angle = CGFloat(i) * angleIncrement
            let xPosition = (radius - shieldInstance.size.width / 2)  * cos(angle)
            let yPosition = (radius - shieldInstance.size.height / 2)  * sin(angle)
            shieldInstance.position = CGPoint(x: xPosition, y: yPosition)
            
            shieldInstance.zPosition = shield.zPosition + 1
            shieldInstance.name = "shieldInstance"
            
            // Ensure shield instance stays upright
            shieldInstance.zRotation = 0
            
            shield.addChild(shieldInstance)
        }

        animateShieldInstances(shield)
    }

    private func animateShieldInstances(_ shield: SKShapeNode) {
        let radius: CGFloat = layoutInfo.spectralShieldRadius
        let duration: TimeInterval = 2.0 // Time for a full rotation
        let shieldHits = playerState.shieldHitsRemaining
        let angleIncrement = (2 * CGFloat.pi) / CGFloat(shieldHits)

        let rotateAction = SKAction.customAction(withDuration: duration) { _, elapsedTime in
            let currentAngle = (2 * CGFloat.pi) * (elapsedTime / CGFloat(duration))

            for (index, child) in shield.children.enumerated() {
                guard let shieldInstance = child as? SKSpriteNode else { continue }
                let angle = currentAngle + (CGFloat(index) * angleIncrement)
                let xPosition = (radius - shieldInstance.size.width / 2) * cos(angle)
                let yPosition = (radius - shieldInstance.size.height / 2) * sin(angle)

                shieldInstance.position = CGPoint(x: xPosition, y: yPosition)
                shieldInstance.zRotation = 0 // Keep upright
            }
        }

        let repeatRotation = SKAction.repeatForever(rotateAction)
        shield.run(repeatRotation, withKey: "rotateShieldInstances")
    }
    
    func updateShieldAppearance() {
        guard let shield = spectralShield else { return }
        
//        switch playerState.shieldHitsRemaining {
//        case playerState.shieldMaxHits:
//            shield.strokeColor = UIColor.green.withAlphaComponent(0.7)
//        case playerState.shieldMaxHits - 1:
//            shield.strokeColor = UIColor.orange.withAlphaComponent(0.7)
//        case 1:
//            shield.strokeColor = UIColor.red.withAlphaComponent(0.7)
//        default:
//            shield.strokeColor = UIColor.gray // Default or error color
//        }
        
        shield.strokeColor = UIColor(hex: "#FFF700")?.withAlphaComponent(0.25) ?? .yellow.withAlphaComponent(0.25)
        
        addShieldInstances()
    }
    
    func removeSpectralShield() {
        if let shield = spectralShield {
            shield.removeAllActions()
            shield.removeFromParent()
            spectralShield = nil
        }

        playerState.spectralShieldActive = false
        
        //Start cooldown timer to reactivate the shield after 'shieldCooldown'
        DispatchQueue.main.asyncAfter(deadline: .now() + playerState.shieldCooldown) { [weak self] in
            guard let self = self else { return }
            let ownsSpectralShield = self.skillManager.ownedSpecialSkills.contains { $0.type == .spectralShield }
            if ownsSpectralShield {
                self.playerState.activateSpectralShield()
            }
        }
    }
    
    func applyKnockback(to enemy: SKSpriteNode, strength: CGFloat, duration: TimeInterval) {
        // Calculate the direction vector from player to enemy
        let dx = enemy.position.x - player.position.x
        let dy = enemy.position.y - player.position.y
        let magnitude = sqrt(dx * dx + dy * dy)
        
        // Avoid division by zero
        guard magnitude != 0 else { return }
        
        // Normalize the direction vector
        let normalizedDx = dx / magnitude
        let normalizedDy = dy / magnitude
        
        // Determine the knockback vector based on strength
        let knockbackVector = CGVector(dx: normalizedDx * strength, dy: normalizedDy * strength)
        
        // Calculate the new position by adding the knockback vector
        var newPosition = CGPoint(x: enemy.position.x + knockbackVector.dx,
                                  y: enemy.position.y + knockbackVector.dy)
        
        // Clamp the new position within scene bounds to prevent enemies from moving off-screen
        newPosition.x = max(enemy.size.width / 2, min(newPosition.x, size.width - enemy.size.width / 2))
        newPosition.y = max(enemy.size.height / 2, min(newPosition.y, size.height - enemy.size.height / 2))
        
        // Create the move action
        let moveAction = SKAction.move(to: newPosition, duration: duration)
        moveAction.timingMode = .easeOut
        
        // Optionally, add a visual feedback (e.g., flash)
        let flashAction = SKAction.sequence([
            SKAction.fadeAlpha(to: 0.5, duration: 0.05),
            SKAction.fadeAlpha(to: 1.0, duration: 0.05)
        ])
        
        // Run the actions on the enemy
        enemy.run(SKAction.sequence([flashAction, moveAction]), withKey: "knockback")
    }
    
    func performMightyKnockback() {
        let shootSoundAction = SKAction.playSoundFileNamed("sl_knockback.mp3", waitForCompletion: false)
        run(shootSoundAction)
        
        // Radius of the knockback
        let knockbackRadius: CGFloat = layoutInfo.knockbackRadius
        let knockbackStrength: CGFloat = layoutInfo.knockbackStrength
        let knockbackDuration: TimeInterval = 0.3

        // Apply knockback to all enemies in range
        for enemy in enemyManager.enemies {
            let distance = player.position.distance(to: enemy.position)
            if distance <= knockbackRadius {
                applyKnockback(to: enemy, strength: knockbackStrength, duration: knockbackDuration)
            }
        }

        // Add visual effect
        let knockbackEmitter = SKEmitterNode(fileNamed: "SLKnockBack")
        knockbackEmitter?.position = player.position
        knockbackEmitter?.zPosition = player.zPosition - 1

        // Add the emitter to the scene
        addChild(knockbackEmitter!)

        // Remove emitter after its effect ends
        let removeEmitter = SKAction.sequence([
            SKAction.wait(forDuration: 0.5),
            SKAction.removeFromParent()
        ])
        knockbackEmitter!.run(removeEmitter)
    }
    
    func activateMightyKnockback() {
        guard playerState.mightyKnockbackActive else { return }
        playerState.mightyKnockbackActive = true

        let knockbackAction = SKAction.run { [weak self] in
            self?.performMightyKnockback()
        }
        let waitAction = SKAction.wait(forDuration: 7.0)
        let knockbackSequence = SKAction.sequence([knockbackAction, waitAction])
        let repeatKnockback = SKAction.repeatForever(knockbackSequence)
        
        run(repeatKnockback, withKey: "mightyKnockback")
    }

    func deactivateMightyKnockback() {
        playerState.mightyKnockbackActive = false
        removeAction(forKey: "mightyKnockback")
    }
    
    func applyContinuousDamage(currentTime: TimeInterval) {
        //Initialize lastDamageTime if it's the first call
        if lastDamageTime == 0.0 {
            lastDamageTime = currentTime
            return
        }
        
        //Check if enough time has passed to apply damage
        if currentTime - lastDamageTime >= layoutInfo.enemyDamageInterval {
            //Create temporary array to iterate
            let enemiesToProcess = Array(damagingEnemies)
            
            for enemy in enemiesToProcess {
                guard !enemy.isDead, enemy.parent != nil else {
                    damagingEnemies.remove(enemy)
                    continue
                }
                
                if isPlayerStillInContact(with: enemy) {
                    applyDamageToPlayer(from: enemy)
                    //Can add visual feedback here
                } else {
                    resumeEnemyMovement(enemy)
                    damagingEnemies.remove(enemy)
                }
            }
            lastDamageTime = currentTime
        }
    }
    
    func applyBeamDamage() {
        //Identify beams that are no longer in the scene
        var beamsToRemove: [SKPhysicsBody] = []
        for beamBody in activeBeamContacts {
            if beamBody.node?.parent == nil {
                beamsToRemove.append(beamBody)
            }
        }
        //Remove beams that are no longer present
        for beamBody in beamsToRemove {
            activeBeamContacts.remove(beamBody)
        }
        if !activeBeamContacts.isEmpty {
            bossHitPlayer()
        }
    }
    
    func isPlayerStillInContact(with enemy: SLZombie) -> Bool {
        //Can use either physics contact info or distance check
        let distance = player.position.distance(to: enemy.position)
        let contactRadius: CGFloat = (player.size.width + enemy.size.width) / 2
        
        return distance <= contactRadius
    }
    
    func updateXPBar() {
        xpBarNode.setXP(currentXP: upgradeShopManager.XPCount,
                        xpToNextLevel: upgradeShopManager.XPToNextLevel,
                        xpThreshold: upgradeShopManager.nextShopXPThreshold)
    }
    
    func handleEnemyDefeat(at lastHitZombiePosition: CGPoint) {
        spawnXPNode(at: lastHitZombiePosition)
        
        // MARK: Delete later, just for testing purposes
//        let spinnerOverlay = BossSpinnerOverlayNode(skillManager: skillManager, overlayManager: overlayManager, overlaySize: size)
//        overlayManager.enqueueOverlay(spinnerOverlay)
        
        score += 1
        gameInfo.incrementPendingEnemies(by: -1)
        updateProgressLabel()
        
        //If pendingEnemies is zero and wave progression is not already ongoing
        if gameInfo.pendingEnemies == 0 {
            if waveCycle[gameInfo.currentWaveIndex].requiresFullClearance {
                //proceed to next wave immediately
                //cancel any scheduled wave progression
                waveProgressionWorkItem?.cancel()
                waveProgressionWorkItem = nil
                transitionToNextWave()
            } else if waveCycle[gameInfo.currentWaveIndex].allEnemiesSpawned {
                handleWaveProgression()
            }
        }
    }
    
    func checkXPCollection() {
        for (_, xpNode) in xpNodes.enumerated().reversed() {
            let distance = player.position.distance(to: xpNode.position)
            if distance < (playerState.currentXPRadius * layoutInfo.screenScaleFactor) {
                
                if let idx = self.xpNodes.firstIndex(where: { $0 === xpNode }) {
                    self.xpNodes.remove(at: idx)
                }
                xpNodesToRemove.append(xpNode)
                
                let moveAction = SKAction.move(to: player.position, duration: 0.1)
                let scaleAction = SKAction.scale(to: 0.0, duration: 0.1)
                let groupAction = SKAction.group([moveAction, scaleAction])
                                
                
                let removeAction = SKAction.run { [weak self, weak xpNode] in
                    guard let self = self, let xpNode = xpNode else { return }
                    
                    if let idx = self.xpNodesToRemove.firstIndex(where: { $0 === xpNode }) {
                        self.xpNodesToRemove.remove(at: idx)
                    }
                    
                    // Update player XP
                    self.playerState.currentXP += xpNode.xpAmount
                    self.upgradeShopManager.incrementXPCount()
                    self.updateXPBar()
                    
                    // Remove the XP node from the scene
                    xpNode.removeFromParent()

                }
                
                let sequence = SKAction.sequence([groupAction, removeAction])
                
                xpNode.run(sequence)
            }
        }
    }
    
    func spawnXPNode(at position: CGPoint) {
        let timeUntilDespawn: TimeInterval = 25
        
        let xpValue = 1
        let xpNode = SLXPNode(xpAmount: xpValue, scaleFactor: layoutInfo.screenScaleFactor)
        xpNode.position = position
        xpNode.zPosition = player.zPosition - 1
        
        xpNode.alpha = 0.0
        xpNode.setScale(0.0)
        
        addChild(xpNode)
        xpNodes.append(xpNode)
        
        // Spawn animation
        let scaleUp = SKAction.scale(to: 1.1, duration: 0.2)
        let scaleDown = SKAction.scale(to: 1.0, duration: 0.1)
        let fadeIn = SKAction.fadeIn(withDuration: 0.3)
        let spawnGroup = SKAction.group([scaleUp, fadeIn])
        let spawnSequence = SKAction.sequence([spawnGroup, scaleDown])
        
        xpNode.run(spawnSequence)
        
        // Despawn animation
        let despawnDelay = SKAction.wait(forDuration: timeUntilDespawn)
        let fadeOut = SKAction.fadeOut(withDuration: 0.2)
        let shrink = SKAction.scale(to: 0.0, duration: 0.2)
        let group = SKAction.group([fadeOut, shrink])
        let removeFromScene = SKAction.removeFromParent()
        let removeFromArray = SKAction.run { [weak self, weak xpNode] in
            guard let self = self, let node = xpNode else { return }
            if let index = self.xpNodes.firstIndex(where: { $0 === node }) {
                self.xpNodes.remove(at: index)
            }
        }
        
        let sequence = SKAction.sequence([despawnDelay, group, removeFromScene, removeFromArray])
        xpNode.run(sequence)
    }
    
    func spawnRandomXPNode() {
        guard let player = player else { return }

        let spawnBuffer: CGFloat = layoutInfo.xpSpawnBuffer + playerState.currentXPRadius
        let spawnRadius: CGFloat = layoutInfo.xpSpawnRadius
        let xpSize = layoutInfo.xpSpawnSize
        
        var attempts = 0
        let maxAttempts = 100
        var validPosition: CGPoint?
        
        while attempts < maxAttempts {
            let angle = CGFloat.random(in: 0...2 * .pi)
            let distance = CGFloat.random(in: spawnBuffer...spawnRadius)
            
            let offsetX = distance * cos(angle)
            let offsetY = distance * sin(angle)
            var randomPosition = CGPoint(x: player.position.x + offsetX, y: player.position.y + offsetY)
            randomPosition.y = min(max(randomPosition.y, mapManager.bottomBound + spawnBuffer), mapManager.topBound - spawnBuffer)
            
            // Check if position is clear of obstacles
            if mapManager.positionIsClear(position: randomPosition, entitySize: xpSize) {
                validPosition = randomPosition
                break
            }
            
            attempts += 1
        }
        // If no valid position found, do not spawn XP
        guard let spawnPosition = validPosition else { return }
        
        spawnXPNode(at: spawnPosition)
    }
    
    func startXPSpawnTimer() {
        guard xpSpawnTimer == nil else { return }
        
        xpSpawnTimer = Timer.scheduledTimer(withTimeInterval: xpSpawnInterval, repeats: true) { [weak self] _ in
            self?.spawnRandomXPNode()
        }
    }
    
    func stopXPSpawnTimer() {
        xpSpawnTimer?.invalidate()
        xpSpawnTimer = nil
    }
    
    func bossHitPlayer() {
        flashPlayer()
        playerLives -= 1
    }
    
//    private func showEnemyIntroductionMessage(_ message: String) {
//        guard let cameraNode = self.camera else { return }
//        let enemyMessageLabel = SKLabelNode(text: message)
//        enemyMessageLabel.fontName = "Arial"
//        enemyMessageLabel.fontSize = 40
//        enemyMessageLabel.fontColor = .red
//        enemyMessageLabel.position = CGPoint(x: 0, y: size.height * 0.25)
//        enemyMessageLabel.zPosition = 5
//        cameraNode.addChild(enemyMessageLabel)
//
//        let fadeOut = SKAction.sequence([
//            SKAction.wait(forDuration: 5.0),
//            SKAction.fadeOut(withDuration: 0.5),
//            SKAction.run { enemyMessageLabel.removeFromParent() }
//        ])
//        enemyMessageLabel.run(fadeOut)
//    }
    
    func showEnemyIntroductionMessage(forWaveNumber waveNumber: Int) {
        // Map the wave number to the appropriate banner
        if let bannerName = newEnemyBannerMapping[waveNumber] {
            SLSoundManager.shared.playSoundEffect(.horn)
            SLSoundManager.shared.setSoundEffectVolume(.horn, volume: 0.2)
            showBannerNode(imageName: bannerName, duration: 5.0)
        }
    }

    
    func showGameOverScreen() {
        gameOver = true
        guard let cameraNode = self.camera else { return }
        
        player.physicsBody?.velocity = .init(dx: 0, dy: 0)
        
        SLHapticManager.shared.triggerExplosionHaptic()
        SLSoundManager.shared.playSoundEffect(.gameOver)
        SLSoundManager.shared.setSoundEffectVolume(.gameOver, volume: 0.2)
        
        let redOverlay = SKSpriteNode(color: UIColor(hex: "#200000") ?? .red, size: self.size)
        redOverlay.position = CGPoint(x: 0, y: 0)
        redOverlay.zPosition = 10
        redOverlay.alpha = 0.0
        redOverlay.name = "redOverlay"
        cameraNode.addChild(redOverlay)
        
        let fadeInRed = SKAction.fadeAlpha(to: 0.7, duration: 0.5)
        redOverlay.run(fadeInRed)
        
        let gameOverTitle = SKSpriteNode(imageNamed: "sl_game_over")
        let gameOverScale = layoutInfo.gameOverWidth / gameOverTitle.size.width
        gameOverTitle.setScale(gameOverScale)
        print(gameOverTitle.size)
        gameOverTitle.position = layoutInfo.gameOverPosition
        gameOverTitle.zPosition = 11
        gameOverTitle.alpha = 0.0
        gameOverTitle.name = "gameOverImage"
        cameraNode.addChild(gameOverTitle)
        
        let fadeInGameOverImage = SKAction.fadeAlpha(to: 1.0, duration: 1.0)
        gameOverTitle.run(fadeInGameOverImage)
        
        let wait = SKAction.wait(forDuration: 2.5)
        let showGameOverFlow = SKAction.run { [weak self] in
            self?.presentGameOverFlow()
        }
        let sequence = SKAction.sequence([wait, showGameOverFlow])
        cameraNode.run(sequence)
    }
    
    func presentGameOverFlow() {
        guard let cameraNode = self.camera else { return }
        
        // 4. Create the game over node with buttons
        let gameOverNode = SKShapeNode(rect: CGRect(x: -size.width * 0.4, y: -size.height * 0.2, width: size.width * 0.8, height: size.height * 0.4), cornerRadius: 20)
        gameOverNode.fillColor = .black.withAlphaComponent(0.8)
        gameOverNode.name = "gameOverScreen"
        gameOverNode.zPosition = 12 // Above everything else
        gameOverNode.alpha = 0.0 // Start invisible
        cameraNode.addChild(gameOverNode)
        
        // Fade in the game over node
        let fadeInGameOverNode = SKAction.fadeAlpha(to: 1.0, duration: 1.0)
        gameOverNode.run(fadeInGameOverNode)
        
        // Add "Game Over" label with a slight delay
        let gameOverLabel = SKLabelNode(text: "Game Over")
        gameOverLabel.fontName = "Arial"
        gameOverLabel.fontSize = 40
        gameOverLabel.fontColor = .white
        gameOverLabel.position = CGPoint(x: 0, y: gameOverNode.frame.height * 0.3)
        gameOverLabel.zPosition = 13
        gameOverLabel.alpha = 0.0
        gameOverNode.addChild(gameOverLabel)
        
        let fadeInLabel = SKAction.fadeAlpha(to: 1.0, duration: 1.0)
        let moveUp = SKAction.moveBy(x: 0, y: 10, duration: 1.0)
        let labelAction = SKAction.group([fadeInLabel, moveUp])
        gameOverLabel.run(labelAction)
        
        // Add Score label
        let scoreLabel = SKLabelNode(text: "Score: \(score)")
        scoreLabel.fontName = "Arial"
        scoreLabel.fontSize = 30
        scoreLabel.fontColor = .white
        scoreLabel.position = CGPoint(x: 0, y: gameOverNode.frame.height * 0.1)
        scoreLabel.zPosition = 13
        scoreLabel.alpha = 0.0
        gameOverNode.addChild(scoreLabel)
        
        let fadeInScoreLabel = SKAction.fadeAlpha(to: 1.0, duration: 1.0)
        scoreLabel.run(fadeInScoreLabel)
        
        // Add Retry button with animation
        let retryButton = createButton(withText: "Retry", atPosition: CGPoint(x: 0, y: -gameOverNode.frame.height * 0.1))
        retryButton.name = "retryButton"
        retryButton.alpha = 0.0
        gameOverNode.addChild(retryButton)
        
        let fadeInRetry = SKAction.fadeAlpha(to: 1.0, duration: 1.0)
        let scaleUpRetry = SKAction.scale(to: 1.2, duration: 0.5)
        let scaleDownRetry = SKAction.scale(to: 1.0, duration: 0.5)
        let pulseRetry = SKAction.sequence([scaleUpRetry, scaleDownRetry])
        let retryAction = SKAction.group([fadeInRetry, pulseRetry])
        retryButton.run(retryAction)
    }
    
    func createButton(withText text: String, atPosition position: CGPoint) -> SKLabelNode {
        let button = SKLabelNode(text: text)
        button.fontSize = 25
        button.fontColor = .white
        button.position = position
        return button
    }
    
    func restartGame() {
        if let cameraNode = self.camera {
            cameraNode.childNode(withName: "gameOverScreen")?.removeFromParent()
            cameraNode.childNode(withName: "redOverlay")?.removeFromParent()
            cameraNode.childNode(withName: "gameOverImage")?.removeFromParent()
        }
        player.position = layoutInfo.playerStartingPosition
        joystick.endTouch()
        shootJoystick.endTouch()
        waveCounter = 0
        
        gameInfo.reset()
//        currentWaveIndex = 0
//        xombieSpeed = 0.3
//        xombieHealth = 3.0
//        wizardHealth = 15.0
//        gracePeriod = 7.0
//        pendingEnemies = 0
//        enemiesToSpawn = 0
        hordeSpawnInterval = 1.0
        normalSpawnInterval = 3.0

        miniWaveInterval = 3.0
        isBossStage = false
        arenaBounds = nil
        
        playerState.currentXP = 0
        playerState.resetToBaseStats()
        
        if let existingWizard = wizardBoss {
            existingWizard.removeFromParent()
            wizardBoss = nil
        }
        
        SLSoundManager.shared.stopBackgroundMusic()
        setUpGame()
    }
    
    func updateUpgradeStatsLabel() {
        upgradeStatsLabel.text = "Dmg: \(playerState.currentDamage) | Range: \(playerState.currentRange) | AtkSpeed: \( playerState.currentAttackSpeed)"
    }
    
    //Function used to handle removing zombies from tracking structure (in exploder class)
    func removeZombieFromTracking(_ zombie: SLExploderZombieNode) {
        if let index = enemyManager.enemies.firstIndex(where: { $0 === zombie }) {
            enemyManager.enemies.remove(at: index)
        }
    }
    
    func stopEnemyMovement(_ enemy: SLZombie) {
        enemy.removeAllActions()
        enemy.isAttacking = true
    }
    
    func resumeEnemyMovement(_ enemy: SLZombie) {
        enemy.isAttacking = false
        enemy.moveTowards(playerPosition: player.position)
    }
    
}



extension SLGameScene: SKPhysicsContactDelegate {
    
    func didBegin(_ contact: SKPhysicsContact) {
        let bodyA = contact.bodyA
        let bodyB = contact.bodyB

        let categoryA = bodyA.categoryBitMask
        let categoryB = bodyB.categoryBitMask

        // Sort so we always have lower category first for easier logic
        let firstBody: SKPhysicsBody
        let secondBody: SKPhysicsBody

        if categoryA < categoryB {
           firstBody = bodyA
           secondBody = bodyB
        } else {
           firstBody = bodyB
           secondBody = bodyA
        }
        
        if (firstBody.categoryBitMask == SLPhysicsCategory.player && secondBody.categoryBitMask == SLPhysicsCategory.border) {
//            print("🔴 Player collided with Border")
        }

        // Player & Enemy collision
        if (firstBody.categoryBitMask == SLPhysicsCategory.player && secondBody.categoryBitMask == SLPhysicsCategory.enemy) {
            if let enemyNode = secondBody.node as? SLZombie {
                if enemyNode.lastHitPlayerTime + enemyNode.hitPlayerCooldown < currentGameTime {
                    startDamagingPlayer(with: enemyNode, currentTime: currentGameTime)
                    enemyNode.lastHitPlayerTime = currentGameTime
                }
            }
        }

        // Projectile & Enemy/Boss collision
        if ((firstBody.categoryBitMask == SLPhysicsCategory.enemy || firstBody.categoryBitMask == SLPhysicsCategory.boss || firstBody.categoryBitMask == SLPhysicsCategory.exploder) && secondBody.categoryBitMask == SLPhysicsCategory.projectile) {
            if let projectileNode = secondBody.node as? SKSpriteNode {
                if let enemyNode = firstBody.node as? SLZombie {
                    if shouldDamageEnemy(projectile: projectileNode, enemy: enemyNode) {
                        handleProjectileCollision(with: enemyNode)
                    }
                } else if let bossNode = firstBody.node as? SLWizard {
                    if shouldDamageEnemy(projectile: projectileNode, enemy: bossNode) {
                        handleProjectileCollision(with: bossNode)
                    }
                }
                if !playerState.projectilesPierce {
                    projectileNode.removeFromParent()
                }
            }
        }
        
        //Player & Beam Collision
        if (firstBody.categoryBitMask == SLPhysicsCategory.bossBeam && secondBody.categoryBitMask == SLPhysicsCategory.player) || (firstBody.categoryBitMask == SLPhysicsCategory.player && secondBody.categoryBitMask == SLPhysicsCategory.bossBeam) {
            if let beamNode = firstBody.categoryBitMask == SLPhysicsCategory.bossBeam ? firstBody.node : secondBody.node,
               let beamBody = beamNode.physicsBody {
                activeBeamContacts.insert(beamBody)
            }
            
        }
        
        // remove projectile if it hits border
        if ((firstBody.categoryBitMask == SLPhysicsCategory.border) && secondBody.categoryBitMask == SLPhysicsCategory.projectile) {
            if let projectileNode = secondBody.node as? SKSpriteNode {
                if !playerState.projectilesPierce {
                    projectileNode.removeFromParent()
                }
            }
        }
        
        let freezeSoundCoolDown = playerState.freezeDuration + playerState.freezeDuration
        // Freeze Explosion & Enemy/Boss collision
        if ((firstBody.categoryBitMask == SLPhysicsCategory.enemy || firstBody.categoryBitMask == SLPhysicsCategory.boss || firstBody.categoryBitMask == SLPhysicsCategory.exploder) && secondBody.categoryBitMask == SLPhysicsCategory.freeze) {
            let currentTime = CACurrentMediaTime()
            
            if currentTime > lastFreezeSound + freezeSoundCoolDown  {
                lastFreezeSound = currentTime
                let shootSoundAction = SKAction.playSoundFileNamed("sl_freeze_sound.mp3", waitForCompletion: false)
                run(shootSoundAction)
            }
            
            if let enemyNode = firstBody.node as? SLZombie {
                enemyNode.freeze(currentTime: currentTime, duration: playerState.freezeDuration)
            } else if let bossNode = firstBody.node as? SLWizard {
                bossNode.freeze(currentTime: currentTime, duration: playerState.freezeDuration)
            }
        }

        // Blade & Enemy/Boss collision
        if ((firstBody.categoryBitMask == SLPhysicsCategory.enemy || firstBody.categoryBitMask == SLPhysicsCategory.boss || firstBody.categoryBitMask == SLPhysicsCategory.exploder) && secondBody.categoryBitMask == SLPhysicsCategory.blade) {
            if let enemyNode = firstBody.node as? SLZombie {
                handleBladeCollision(with: enemyNode)
            } else if let bossNode = firstBody.node as? SLWizard {
                handleBladeCollision(with: bossNode)
            }
        }
        
        // Barrier & Enemy/Boss collision
        if ((firstBody.categoryBitMask == SLPhysicsCategory.enemy || firstBody.categoryBitMask == SLPhysicsCategory.boss || firstBody.categoryBitMask == SLPhysicsCategory.exploder) && secondBody.categoryBitMask == SLPhysicsCategory.protectiveBarrier) {
            if let enemyNode = firstBody.node as? SLZombie {
                handleBarrierCollision(withEnemy: enemyNode)
            } else if let bossNode = firstBody.node as? SLWizard {
                handleBarrierCollision(withBoss: bossNode)
            }
        }
        
        // Shield & Enemy/Boss collision
        if ((firstBody.categoryBitMask == SLPhysicsCategory.enemy || firstBody.categoryBitMask == SLPhysicsCategory.boss || firstBody.categoryBitMask == SLPhysicsCategory.exploder) && secondBody.categoryBitMask == SLPhysicsCategory.shield) {
            if let enemyNode = firstBody.node as? SLZombie {
                handleShieldCollision(withEnemy: enemyNode)
            } else if let bossNode = firstBody.node as? SLWizard {
                handleShieldCollision(withBoss: bossNode)
            }
        }

    }
    
    func didEnd(_ contact: SKPhysicsContact) {
        let bodyA = contact.bodyA
        let bodyB = contact.bodyB

        let categoryA = bodyA.categoryBitMask
        let categoryB = bodyB.categoryBitMask

        let firstBody: SKPhysicsBody
        let secondBody: SKPhysicsBody

        if categoryA < categoryB {
           firstBody = bodyA
           secondBody = bodyB
        } else {
           firstBody = bodyB
           secondBody = bodyA
        }

        if ((firstBody.categoryBitMask == SLPhysicsCategory.enemy || firstBody.categoryBitMask == SLPhysicsCategory.boss) &&
            secondBody.categoryBitMask == SLPhysicsCategory.protectiveBarrier) {
            
            if let enemyNode = firstBody.node as? SLZombie {
                enemyNode.isSlowedByBarrier = false
                enemyNode.movementSpeed = enemyNode.baseSpeed
            } else if let bossNode = firstBody.node as? SLWizard {
                bossNode.isSlowedByBarrier = false
                bossNode.movementSpeed = bossNode.baseSpeed
            }
        }
        
        //Player and beam collision end
        if (firstBody.categoryBitMask == SLPhysicsCategory.bossBeam && secondBody.categoryBitMask == SLPhysicsCategory.player) || (firstBody.categoryBitMask == SLPhysicsCategory.player && secondBody.categoryBitMask == SLPhysicsCategory.bossBeam) {
            if let beamNode = firstBody.categoryBitMask == SLPhysicsCategory.bossBeam ? firstBody.node : secondBody.node,
               let beamBody = beamNode.physicsBody {
                activeBeamContacts.remove(beamBody)
            }
        }
    }
    
    // MARK: Collision Methods
    
    /// Handles collisions between the Projectile and a SLZombie (enemy).
    func handleProjectileCollision(with enemy: SLZombie) {
        applyDamageToEnemy(enemy, damage: playerState.currentDamage)
    }
    
    /// Handles collisions between the Projectile and the SLWizard (boss).
    func handleProjectileCollision(with boss: SLWizard) {
        applyDamageToBoss(boss, damage: playerState.currentDamage)
    }
    
    /// Handles collisions between the Blade and a SLZombie (enemy).
    func handleBladeCollision(with enemy: SLZombie) {
        let currentTime = CACurrentMediaTime()
        
        if currentTime - enemy.lastSpinningBladeDamageTime > playerState.spinningBladesDamageCooldown {
            enemy.lastSpinningBladeDamageTime = currentTime
            applyDamageToEnemy(enemy, damage: playerState.spinningBladesDamage)
        }
    }
    
    /// Handles collisions between the Blade and the SLWizard (boss).
    func handleBladeCollision(with boss: SLWizard) {
        let currentTime = CACurrentMediaTime()
        
        if currentTime - boss.lastSpinningBladeDamageTime > playerState.spinningBladesDamageCooldown {
            boss.lastSpinningBladeDamageTime = currentTime
            applyDamageToBoss(boss, damage: playerState.spinningBladesDamage)
        }
    }
    
    /// Handles collision between protective barrier and an enemy.
    func handleBarrierCollision(withEnemy enemy: SLZombie) {
        let currentTime = CACurrentMediaTime()
        let damageCooldown: TimeInterval = max(0.3, 1.0 - playerState.barrierPulseFrequency)
        
        if currentTime - enemy.lastBarrierDamageTime > damageCooldown {
            enemy.lastBarrierDamageTime = currentTime
            applyDamageToEnemy(enemy, damage: playerState.currentDamage * playerState.barrierDamageFactor)
        }
        
        if !enemy.isSlowedByBarrier {
            enemy.isSlowedByBarrier = true
            enemy.movementSpeed = max(enemy.movementSpeed - playerState.barrierSlowAmount, 0.05)
        }
    }
    
    /// Handles collision between protective barrier and the boss.
    func handleBarrierCollision(withBoss boss: SLWizard) {
        let currentTime = CACurrentMediaTime()
        let damageCooldown: TimeInterval = max(0.3, 1.0 - playerState.barrierPulseFrequency)
        
        if currentTime - boss.lastBarrierDamageTime > damageCooldown {
            boss.lastBarrierDamageTime = currentTime
            applyDamageToBoss(boss, damage: playerState.currentDamage * playerState.barrierDamageFactor)
        }
        
        if !boss.isSlowedByBarrier {
            boss.isSlowedByBarrier = true
            boss.movementSpeed = max(boss.movementSpeed - playerState.barrierSlowAmount, 0.05)
        }
    }
    
    /// Handles collision between the shield and a regular enemy
    func handleShieldCollision(withEnemy enemy: SLZombie) {
        let currentTime = CACurrentMediaTime()
        let shieldHitCooldown: TimeInterval = 1.0
        
        if currentTime - enemy.lastShieldHitTime > shieldHitCooldown {
            enemy.lastShieldHitTime = currentTime
            absorbShieldHit()
            applyKnockback(to: enemy, strength: 50, duration: 0.3)
        }
    }

    /// Handles collision between the shield and the boss
    func handleShieldCollision(withBoss boss: SLWizard) {
        absorbShieldHit()
        applyDamageToBoss(boss, damage: boss.health * playerState.spectralShieldDamageFactor)
    }
    
    
    // MARK: Helpers for collisions
    func startDamagingPlayer(with enemy: SLZombie, currentTime: TimeInterval) {
        damagingEnemies.insert(enemy)
        stopEnemyMovement(enemy)
        applyDamageToPlayer(from: enemy)
        lastDamageTime = currentTime
    }
    
    func startDamagingPlayerWithBeam(withBeam beamNode: SKNode) {
        //Add beam's physics body to activeBeamContacts
        if let beamBody = beamNode.physicsBody {
            activeBeamContacts.insert(beamBody)
        }
        
        //Start applying damage every 0.5 seconds
        let damageAction = SKAction.repeatForever(
            SKAction.sequence([
                SKAction.run { [weak self] in
                    self?.bossHitPlayer()
                },
                SKAction.wait(forDuration: 0.5)
            ])
        )
        beamNode.run(damageAction, withKey: "damagePlayerWithBeam")
    }
    
    func stopDamagingPlayerWithBeam(withBeam beamNode: SKNode) {
        //Remove beam's physics body from activeBeamContacts
        if let beamBody = beamNode.physicsBody {
            activeBeamContacts.remove(beamBody)
        }
        //Stop the damage action
        beamNode.removeAction(forKey: "damagePlayerWithBeam")
    }
    
    // Used to checking if piercing arrow should keep damaging same enemy or not
    func shouldDamageEnemy(projectile: SKSpriteNode, enemy: SKNode) -> Bool {
        guard let damagedEnemies = projectile.userData?.object(forKey: "damagedEnemies") as? NSMutableSet else {
            // Create a new set if it doesn't exist
            let newSet = NSMutableSet()
            projectile.userData?.setValue(newSet, forKey: "damagedEnemies")
            newSet.add(enemy)
            return true
        }
        
        if damagedEnemies.contains(enemy) {
            return false // Already damaged this enemy
        } else {
            damagedEnemies.add(enemy)
            return true // Enemy not yet damaged by this projectile
        }
    }
    
    func applyDamageToPlayer(from enemy: SLZombie) {
        SLHapticManager.shared.triggerImpact(style: .heavy)
        let shootSoundAction = SKAction.playSoundFileNamed("sl_player_damage.mp3", waitForCompletion: false)
        run(shootSoundAction)

        
        flashPlayer()
        playerLives -= 1
        updateProgressLabel()
        
        if playerLives <= 0 {
            showGameOverScreen()
        }
    }
    
    func applyDamageToBoss(_ boss: SLWizard, damage: Double) {
        boss.takeDamage(amount: damage)
        if boss.health <= 0 {
            handleBossDefeat()
        }
    }
    
    func applyDamageToEnemy(_ enemy: SLZombie, damage: Double) {
        enemy.takeDamage(amount: damage)
    }

}<|MERGE_RESOLUTION|>--- conflicted
+++ resolved
@@ -245,14 +245,14 @@
 //        let spinningBladesSkill = skillManager.createRegularSkillInstance(for: .spinningBlades)
 //        skillManager.acquireOrUpgradeRegularSkill(spinningBladesSkill!)
         
-        let protectiveBarrierSkill = skillManager.createRegularSkillInstance(for: .protectiveBarrier)
-        skillManager.acquireOrUpgradeRegularSkill(protectiveBarrierSkill!)
-        
-        let freezeSkill = skillManager.createRegularSkillInstance(for: .freeze)
-        skillManager.acquireOrUpgradeRegularSkill(freezeSkill!)
+//        let protectiveBarrierSkill = skillManager.createRegularSkillInstance(for: .protectiveBarrier)
+//        skillManager.acquireOrUpgradeRegularSkill(protectiveBarrierSkill!)
+        
+//        let freezeSkill = skillManager.createRegularSkillInstance(for: .freeze)
+//        skillManager.acquireOrUpgradeRegularSkill(freezeSkill!)
 
 //        skillManager.acquireSpecialSkill(.helpingHand)
-        skillManager.acquireSpecialSkill(.spectralShield)
+//        skillManager.acquireSpecialSkill(.spectralShield)
 //        skillManager.acquireSpecialSkill(.reinforcedArrow)
 //        skillManager.acquireSpecialSkill(.mightyKnockback)
     }
@@ -570,21 +570,12 @@
     func initializeWaves() {
         //Define waves 1 through 7
         waveCycle = [
-<<<<<<< HEAD
-            Wave(waveNumber: 1, totalEnemies: 10, regularEnemies: 1, chargerEnemies: 0, exploderEnemies: 0, isHorde: false, isBoss: false, spawnInterval: normalSpawnInterval, requiresFullClearance: false),
-            Wave(waveNumber: 2, totalEnemies: 15, regularEnemies: 15, chargerEnemies: 0, exploderEnemies: 0, isHorde: false, isBoss: false, spawnInterval: 2.8, requiresFullClearance: false),
-            Wave(waveNumber: 3, totalEnemies: 25, regularEnemies: 25, chargerEnemies: 0, exploderEnemies: 0, isHorde: true, isBoss: false, spawnInterval: 1.0, requiresFullClearance: false),
-            Wave(waveNumber: 4, totalEnemies: 20, regularEnemies: 15, chargerEnemies: 5, exploderEnemies: 0, isHorde: false, isBoss: false, spawnInterval: 2.3, requiresFullClearance: false),
-            Wave(waveNumber: 5, totalEnemies: 20, regularEnemies: 15, chargerEnemies: 0, exploderEnemies: 5, isHorde: false, isBoss: false, spawnInterval: 2.1, requiresFullClearance: false),
-            Wave(waveNumber: 6, totalEnemies: 35, regularEnemies: 20, chargerEnemies: 8, exploderEnemies: 7, isHorde: true, isBoss: false, spawnInterval: 1.0, requiresFullClearance: true),
-=======
             Wave(waveNumber: 1, totalEnemies: 10, regularEnemies: 10, chargerEnemies: 0, exploderEnemies: 0, isHorde: false, isBoss: false, spawnInterval: normalSpawnInterval, requiresFullClearance: false),
             Wave(waveNumber: 2, totalEnemies: 15, regularEnemies: 15, chargerEnemies: 0, exploderEnemies: 0, isHorde: false, isBoss: false, spawnInterval: normalSpawnInterval, requiresFullClearance: false),
             Wave(waveNumber: 3, totalEnemies: 25, regularEnemies: 25, chargerEnemies: 0, exploderEnemies: 0, isHorde: true, isBoss: false, spawnInterval: hordeSpawnInterval, requiresFullClearance: false),
             Wave(waveNumber: 4, totalEnemies: 20, regularEnemies: 15, chargerEnemies: 5, exploderEnemies: 0, isHorde: false, isBoss: false, spawnInterval: normalSpawnInterval, requiresFullClearance: false),
             Wave(waveNumber: 5, totalEnemies: 20, regularEnemies: 15, chargerEnemies: 0, exploderEnemies: 5, isHorde: false, isBoss: false, spawnInterval: normalSpawnInterval, requiresFullClearance: false),
             Wave(waveNumber: 6, totalEnemies: 35, regularEnemies: 20, chargerEnemies: 8, exploderEnemies: 7, isHorde: true, isBoss: false, spawnInterval: hordeSpawnInterval, requiresFullClearance: true),
->>>>>>> 46b89e35
             Wave(waveNumber: 7, totalEnemies: 1, regularEnemies: 0, chargerEnemies: 0, exploderEnemies: 0, isHorde: false, isBoss: true, spawnInterval: 0.0, requiresFullClearance: false)
         ]
         
@@ -626,7 +617,7 @@
             // Use the horde incoming image
             SLSoundManager.shared.playSoundEffect(.horn)
             SLSoundManager.shared.setSoundEffectVolume(.horn, volume: 0.2)
-            print("showBanner!")
+            
             showBannerNode(imageName: "sl_horde_incoming", duration: 3.0)
         } else {
             // Normal wave start message can remain text-based or also be replaced.
@@ -1218,7 +1209,6 @@
         
 
         let attackSpeed = (playerState.currentAttackSpeed > 0 ? playerState.currentAttackSpeed : 2.0)
-//        print(attackSpeed)
         shootingProgress = CGFloat(timeSinceLastShot / attackSpeed)
         shootingProgress = min(shootingProgress, 1.0) // Clamp to 1.0
         
